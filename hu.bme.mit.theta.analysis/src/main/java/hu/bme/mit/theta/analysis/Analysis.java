--- conflicted
+++ resolved
@@ -1,15 +1,11 @@
-package hu.bme.mit.theta.analysis;
-
-public interface Analysis<S extends State, A extends Action, P extends Precision> {
-
-	Domain<S> getDomain();
-
-	InitFunction<S, P> getInitFunction();
-
-<<<<<<< HEAD
-	public TransferFunction<S, A, P> getTransferFunction();
-=======
-	TransferFunction<S, A, P> getTransferFunction();
->>>>>>> 89d83fc5
-
-}
+package hu.bme.mit.theta.analysis;
+
+public interface Analysis<S extends State, A extends Action, P extends Precision> {
+
+	Domain<S> getDomain();
+
+	InitFunction<S, P> getInitFunction();
+
+	TransferFunction<S, A, P> getTransferFunction();
+
+}