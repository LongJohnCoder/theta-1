package hu.bme.mit.theta.analysis.algorithm.cegar;

import static com.google.common.base.Preconditions.checkArgument;
import static com.google.common.base.Preconditions.checkNotNull;
import static com.google.common.base.Preconditions.checkState;

import hu.bme.mit.theta.analysis.Trace;
import hu.bme.mit.theta.analysis.algorithm.ARG;
import hu.bme.mit.theta.analysis.algorithm.ArgNode;
import hu.bme.mit.theta.analysis.algorithm.ArgTrace;
import hu.bme.mit.theta.analysis.expl.ExplPrecision;
import hu.bme.mit.theta.analysis.expl.ExplState;
import hu.bme.mit.theta.analysis.expr.ExprAction;
import hu.bme.mit.theta.analysis.expr.ExprTraceChecker;
import hu.bme.mit.theta.analysis.expr.ExprTraceStatus;
import hu.bme.mit.theta.analysis.expr.ItpRefutation;
import hu.bme.mit.theta.common.ObjectUtils;
import hu.bme.mit.theta.common.logging.Logger;
import hu.bme.mit.theta.core.utils.impl.ExprUtils;

public final class ExplItpRefiner<A extends ExprAction> implements Refiner<ExplState, A, ExplPrecision> {

	private final ExprTraceChecker<ItpRefutation> exprTraceChecker;
	private final Logger logger;

	private ExplItpRefiner(final ExprTraceChecker<ItpRefutation> exprTraceChecker, final Logger logger) {
		this.exprTraceChecker = checkNotNull(exprTraceChecker);
		this.logger = checkNotNull(logger);
	}

	public static <A extends ExprAction> ExplItpRefiner<A> create(
			final ExprTraceChecker<ItpRefutation> exprTraceChecker, final Logger logger) {
		return new ExplItpRefiner<>(exprTraceChecker, logger);
	}

	@Override
	public RefinerResult<ExplState, A, ExplPrecision> refine(final ARG<ExplState, A> arg,
			final ExplPrecision precision) {
		checkNotNull(arg);
		checkNotNull(precision);
		checkArgument(!arg.isSafe());

		final ArgTrace<ExplState, A> cexToConcretize = arg.getCexs().findFirst().get();
		final Trace<ExplState, A> traceToConcretize = cexToConcretize.toTrace();
		logger.writeln("Trace length: ", traceToConcretize.length(), 3, 2);
		logger.writeln("Trace: ", traceToConcretize, 4, 3);

<<<<<<< HEAD
		logger.write("Checking...", 3, 2);
		final ExprTraceStatus2<ItpRefutation> cexStatus = exprTraceChecker.check(traceToConcretize);
		logger.writeln("done: ", cexStatus, 3, 0);
=======
		final ExprTraceStatus<ItpRefutation> cexStatus = exprTraceChecker.check(traceToConcretize);
>>>>>>> 518b170e

		if (cexStatus.isFeasible()) {
			return RefinerResult.unsafe(traceToConcretize);
		} else if (cexStatus.isInfeasible()) {
			final ItpRefutation interpolant = cexStatus.asInfeasible().getRefutation();
			logger.writeln(interpolant, 4, 3);

			final ExplPrecision refinedPrecision = precision.refine(ExprUtils.getVars(interpolant));
			final int pruneIndex = interpolant.getPruneIndex();
			checkState(0 <= pruneIndex && pruneIndex <= cexToConcretize.length());
			logger.writeln("Pruning from index ", pruneIndex, 3, 2);
			final ArgNode<ExplState, A> nodeToPrune = cexToConcretize.node(pruneIndex);
			arg.prune(nodeToPrune);
			return RefinerResult.spurious(refinedPrecision);
		} else {
			throw new IllegalStateException("Unknown status.");
		}
	}

	@Override
	public String toString() {
		return ObjectUtils.toStringBuilder(getClass().getSimpleName()).add(exprTraceChecker).toString();
	}
}
<|MERGE_RESOLUTION|>--- conflicted
+++ resolved
@@ -1,78 +1,74 @@
-package hu.bme.mit.theta.analysis.algorithm.cegar;
-
-import static com.google.common.base.Preconditions.checkArgument;
-import static com.google.common.base.Preconditions.checkNotNull;
-import static com.google.common.base.Preconditions.checkState;
-
-import hu.bme.mit.theta.analysis.Trace;
-import hu.bme.mit.theta.analysis.algorithm.ARG;
-import hu.bme.mit.theta.analysis.algorithm.ArgNode;
-import hu.bme.mit.theta.analysis.algorithm.ArgTrace;
-import hu.bme.mit.theta.analysis.expl.ExplPrecision;
-import hu.bme.mit.theta.analysis.expl.ExplState;
-import hu.bme.mit.theta.analysis.expr.ExprAction;
-import hu.bme.mit.theta.analysis.expr.ExprTraceChecker;
-import hu.bme.mit.theta.analysis.expr.ExprTraceStatus;
-import hu.bme.mit.theta.analysis.expr.ItpRefutation;
-import hu.bme.mit.theta.common.ObjectUtils;
-import hu.bme.mit.theta.common.logging.Logger;
-import hu.bme.mit.theta.core.utils.impl.ExprUtils;
-
-public final class ExplItpRefiner<A extends ExprAction> implements Refiner<ExplState, A, ExplPrecision> {
-
-	private final ExprTraceChecker<ItpRefutation> exprTraceChecker;
-	private final Logger logger;
-
-	private ExplItpRefiner(final ExprTraceChecker<ItpRefutation> exprTraceChecker, final Logger logger) {
-		this.exprTraceChecker = checkNotNull(exprTraceChecker);
-		this.logger = checkNotNull(logger);
-	}
-
-	public static <A extends ExprAction> ExplItpRefiner<A> create(
-			final ExprTraceChecker<ItpRefutation> exprTraceChecker, final Logger logger) {
-		return new ExplItpRefiner<>(exprTraceChecker, logger);
-	}
-
-	@Override
-	public RefinerResult<ExplState, A, ExplPrecision> refine(final ARG<ExplState, A> arg,
-			final ExplPrecision precision) {
-		checkNotNull(arg);
-		checkNotNull(precision);
-		checkArgument(!arg.isSafe());
-
-		final ArgTrace<ExplState, A> cexToConcretize = arg.getCexs().findFirst().get();
-		final Trace<ExplState, A> traceToConcretize = cexToConcretize.toTrace();
-		logger.writeln("Trace length: ", traceToConcretize.length(), 3, 2);
-		logger.writeln("Trace: ", traceToConcretize, 4, 3);
-
-<<<<<<< HEAD
-		logger.write("Checking...", 3, 2);
-		final ExprTraceStatus2<ItpRefutation> cexStatus = exprTraceChecker.check(traceToConcretize);
-		logger.writeln("done: ", cexStatus, 3, 0);
-=======
-		final ExprTraceStatus<ItpRefutation> cexStatus = exprTraceChecker.check(traceToConcretize);
->>>>>>> 518b170e
-
-		if (cexStatus.isFeasible()) {
-			return RefinerResult.unsafe(traceToConcretize);
-		} else if (cexStatus.isInfeasible()) {
-			final ItpRefutation interpolant = cexStatus.asInfeasible().getRefutation();
-			logger.writeln(interpolant, 4, 3);
-
-			final ExplPrecision refinedPrecision = precision.refine(ExprUtils.getVars(interpolant));
-			final int pruneIndex = interpolant.getPruneIndex();
-			checkState(0 <= pruneIndex && pruneIndex <= cexToConcretize.length());
-			logger.writeln("Pruning from index ", pruneIndex, 3, 2);
-			final ArgNode<ExplState, A> nodeToPrune = cexToConcretize.node(pruneIndex);
-			arg.prune(nodeToPrune);
-			return RefinerResult.spurious(refinedPrecision);
-		} else {
-			throw new IllegalStateException("Unknown status.");
-		}
-	}
-
-	@Override
-	public String toString() {
-		return ObjectUtils.toStringBuilder(getClass().getSimpleName()).add(exprTraceChecker).toString();
-	}
-}
+package hu.bme.mit.theta.analysis.algorithm.cegar;
+
+import static com.google.common.base.Preconditions.checkArgument;
+import static com.google.common.base.Preconditions.checkNotNull;
+import static com.google.common.base.Preconditions.checkState;
+
+import hu.bme.mit.theta.analysis.Trace;
+import hu.bme.mit.theta.analysis.algorithm.ARG;
+import hu.bme.mit.theta.analysis.algorithm.ArgNode;
+import hu.bme.mit.theta.analysis.algorithm.ArgTrace;
+import hu.bme.mit.theta.analysis.expl.ExplPrecision;
+import hu.bme.mit.theta.analysis.expl.ExplState;
+import hu.bme.mit.theta.analysis.expr.ExprAction;
+import hu.bme.mit.theta.analysis.expr.ExprTraceChecker;
+import hu.bme.mit.theta.analysis.expr.ExprTraceStatus;
+import hu.bme.mit.theta.analysis.expr.ItpRefutation;
+import hu.bme.mit.theta.common.ObjectUtils;
+import hu.bme.mit.theta.common.logging.Logger;
+import hu.bme.mit.theta.core.utils.impl.ExprUtils;
+
+public final class ExplItpRefiner<A extends ExprAction> implements Refiner<ExplState, A, ExplPrecision> {
+
+	private final ExprTraceChecker<ItpRefutation> exprTraceChecker;
+	private final Logger logger;
+
+	private ExplItpRefiner(final ExprTraceChecker<ItpRefutation> exprTraceChecker, final Logger logger) {
+		this.exprTraceChecker = checkNotNull(exprTraceChecker);
+		this.logger = checkNotNull(logger);
+	}
+
+	public static <A extends ExprAction> ExplItpRefiner<A> create(
+			final ExprTraceChecker<ItpRefutation> exprTraceChecker, final Logger logger) {
+		return new ExplItpRefiner<>(exprTraceChecker, logger);
+	}
+
+	@Override
+	public RefinerResult<ExplState, A, ExplPrecision> refine(final ARG<ExplState, A> arg,
+			final ExplPrecision precision) {
+		checkNotNull(arg);
+		checkNotNull(precision);
+		checkArgument(!arg.isSafe());
+
+		final ArgTrace<ExplState, A> cexToConcretize = arg.getCexs().findFirst().get();
+		final Trace<ExplState, A> traceToConcretize = cexToConcretize.toTrace();
+		logger.writeln("Trace length: ", traceToConcretize.length(), 3, 2);
+		logger.writeln("Trace: ", traceToConcretize, 4, 3);
+
+		logger.write("Checking...", 3, 2);
+		final ExprTraceStatus<ItpRefutation> cexStatus = exprTraceChecker.check(traceToConcretize);
+		logger.writeln("done: ", cexStatus, 3, 0);
+
+		if (cexStatus.isFeasible()) {
+			return RefinerResult.unsafe(traceToConcretize);
+		} else if (cexStatus.isInfeasible()) {
+			final ItpRefutation interpolant = cexStatus.asInfeasible().getRefutation();
+			logger.writeln(interpolant, 4, 3);
+
+			final ExplPrecision refinedPrecision = precision.refine(ExprUtils.getVars(interpolant));
+			final int pruneIndex = interpolant.getPruneIndex();
+			checkState(0 <= pruneIndex && pruneIndex <= cexToConcretize.length());
+			logger.writeln("Pruning from index ", pruneIndex, 3, 2);
+			final ArgNode<ExplState, A> nodeToPrune = cexToConcretize.node(pruneIndex);
+			arg.prune(nodeToPrune);
+			return RefinerResult.spurious(refinedPrecision);
+		} else {
+			throw new IllegalStateException("Unknown status.");
+		}
+	}
+
+	@Override
+	public String toString() {
+		return ObjectUtils.toStringBuilder(getClass().getSimpleName()).add(exprTraceChecker).toString();
+	}
+}