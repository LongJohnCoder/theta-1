--- conflicted
+++ resolved
@@ -1,241 +1,225 @@
-package hu.bme.mit.inf.ttmc.cegar.interpolatingcegar.steps;
-
-import java.util.HashSet;
-import java.util.Iterator;
-import java.util.Set;
-import java.util.Stack;
-
-import hu.bme.mit.inf.ttmc.cegar.common.data.AbstractResult;
-import hu.bme.mit.inf.ttmc.cegar.common.steps.AbstractCEGARStep;
-import hu.bme.mit.inf.ttmc.cegar.common.steps.Checker;
-import hu.bme.mit.inf.ttmc.cegar.common.utils.SolverHelper;
-import hu.bme.mit.inf.ttmc.cegar.common.utils.visualization.Visualizer;
-import hu.bme.mit.inf.ttmc.cegar.interpolatingcegar.data.InterpolatedAbstractState;
-import hu.bme.mit.inf.ttmc.cegar.interpolatingcegar.data.InterpolatedAbstractSystem;
-import hu.bme.mit.inf.ttmc.cegar.interpolatingcegar.utils.VisualizationHelper;
-import hu.bme.mit.inf.ttmc.common.logging.Logger;
-<<<<<<< HEAD
-import hu.bme.mit.inf.ttmc.constraint.expr.NotExpr;
-import hu.bme.mit.inf.ttmc.constraint.solver.Solver;
-import hu.bme.mit.inf.ttmc.formalism.sts.STS;
-=======
-import hu.bme.mit.inf.ttmc.core.expr.NotExpr;
-import hu.bme.mit.inf.ttmc.formalism.sts.STSUnroller;
-import hu.bme.mit.inf.ttmc.solver.Solver;
->>>>>>> 538aa587
-
-public class InterpolatingChecker extends AbstractCEGARStep
-		implements Checker<InterpolatedAbstractSystem, InterpolatedAbstractState> {
-
-	private final boolean isIncremental;
-	private int actualInit;
-	private final Set<InterpolatedAbstractState> exploredStates;
-	// Stacks for backtracking
-	private final Stack<InterpolatedAbstractState> stateStack;
-	private final Stack<Integer> successorStack;
-
-	public InterpolatingChecker(final Logger logger, final Visualizer visualizer, final boolean isIncremental) {
-		super(logger, visualizer);
-		this.isIncremental = isIncremental;
-		exploredStates = new HashSet<>();
-		stateStack = new Stack<>();
-		successorStack = new Stack<Integer>();
-		reset();
-	}
-
-	@Override
-	public AbstractResult<InterpolatedAbstractState> check(final InterpolatedAbstractSystem system) {
-		final Solver solver = system.getManager().getSolverFactory().createSolver(true, false);
-		// Get the index of the previously splitted state, or -1 at first call
-		final int splitIndex = system.getPreviousSplitIndex();
-
-		final NotExpr negProp = system.getManager().getExprFactory().Not(system.getSTS().getProp());
-
-<<<<<<< HEAD
-		final STS sts = system.getSTS();
-		Stack<InterpolatedAbstractState> counterExample = null; // Store the counterexample (if found)
-=======
-		final STSUnroller unroller = system.getUnroller();
-		Stack<InterpolatedAbstractState> counterExample = null; // Store the
-																// counterexample
-																// (if found)
->>>>>>> 538aa587
-
-		final int stateSpaceInitialSize = exploredStates.size();
-
-		if (!isIncremental)
-			reset(); // Clear if not incremental
-		else {
-			if (splitIndex == -1)
-				reset(); // No split state before the first iteration
-			if (splitIndex >= 0) {
-				assert (actualInit > 0);
-				--actualInit; // The actual initial state should be moved back
-								// by one
-								// since the previous search is continued in
-								// this case
-								// Remove states from the explored set (only
-								// those that are later than the split one)
-				assert (splitIndex < stateStack.size());
-				final int removeAfter = stateStack.get(splitIndex).getExploredIndex();
-				for (final Iterator<InterpolatedAbstractState> it = exploredStates.iterator(); it.hasNext();) {
-					final InterpolatedAbstractState ias = it.next();
-					if (ias.getExploredIndex() >= removeAfter)
-						it.remove();
-				}
-
-				// Stacks also have to be cleared above (including) the split
-				// state.
-				while (stateStack.size() > splitIndex) {
-					stateStack.pop();
-					successorStack.pop();
-				}
-				// The current successor for the top state must be moved back,
-				// since the split state was
-				// removed from its successors (if any state still remains on
-				// the stack)
-				if (splitIndex > 0)
-					successorStack.push(successorStack.pop() - 1);
-				logger.writeln("Continuing search with a stack of " + stateStack.size(), 5);
-			}
-		}
-
-		final int stateSpaceSizeAfterClear = exploredStates.size();
-
-		solver.push();
-<<<<<<< HEAD
-		solver.add(sts.unrollInv(0)); // Assert invariants
-		solver.add(sts.unroll(negProp, 0)); // Assert the negate of the specification
-=======
-		solver.add(unroller.inv(0)); // Assert invariants
-		solver.add(unroller.unroll(negProp, 0)); // Assert the negate of the
-													// specification
->>>>>>> 538aa587
-
-		// Flag for storing whether the actual search is a continuation from a
-		// previous
-		// model checking round. It is true for the first search from an initial
-		// state,
-		// but false after
-		boolean isContinuation = true;
-
-		// Loop through each initial state and do a search
-		while (actualInit < system.getAbstractKripkeStructure().getInitialStates().size() && counterExample == null) {
-			if (isStopped)
-				return null;
-			final InterpolatedAbstractState init = system.getAbstractKripkeStructure().getInitialState(actualInit);
-			++actualInit;
-
-			// The initial state has to be considered if:
-			// - The search is not incremental OR
-			// - It is the first model checking round OR
-			// - It is not a continuation of a previous search OR
-			// - It is a continuation, but the initial state was splitted
-			if (!isIncremental || splitIndex == -1 || !isContinuation || splitIndex == 0) {
-				// Create stacks for backtracking
-				stateStack.clear();
-				successorStack.clear();
-
-				logger.writeln("Initial state: " + init, 5);
-				if (!exploredStates.contains(init)) {
-					init.setExploredIndex(exploredStates.size());
-					exploredStates.add(init);
-					// Push to stack
-					stateStack.push(init);
-					successorStack.push(-1);
-					// Check if the specification holds
-					if (checkState(init, solver, sts)) {
-						logger.writeln("Counterexample reached!", 5, 1);
-						counterExample = stateStack;
-					}
-				}
-			}
-			isContinuation = false;
-
-			while (!stateStack.isEmpty() && counterExample == null) {
-				if (isStopped)
-					return null;
-				// Get the actual state
-				final InterpolatedAbstractState actual = stateStack.peek();
-				// Get the next successor of the actual state (if exists)
-				if (successorStack.peek() + 1 < actual.getSuccessors().size()) {
-					final InterpolatedAbstractState next = actual.getSuccessors().get(successorStack.peek() + 1);
-					successorStack.push(successorStack.pop() + 1);
-					// If this state is not yet explored, process it
-					if (!exploredStates.contains(next)) {
-						logger.write("New state: ", 6, 1);
-						logger.writeln(next, 6, 0);
-						next.setExploredIndex(exploredStates.size());
-						exploredStates.add(next);
-						// Push to stack
-						stateStack.push(next);
-						successorStack.push(-1);
-						// Check if the specification holds
-						if (checkState(next, solver, sts)) {
-							logger.writeln("Counterexample reached!", 5, 1);
-							counterExample = stateStack;
-						}
-					}
-				} else { // If the actual state has no more successors, then
-							// backtrack
-					stateStack.pop();
-					successorStack.pop();
-				}
-			}
-		}
-		solver.pop();
-
-		logger.writeln("Explored state space statistics:", 2);
-		if (isIncremental) {
-			logger.writeln("States from the previous iteration: " + stateSpaceInitialSize, 2, 1);
-			logger.writeln("States after cleaning stack: " + stateSpaceSizeAfterClear, 2, 1);
-		}
-		logger.writeln("States: " + exploredStates.size(), 2, 1);
-
-		if (counterExample != null) {
-			logger.writeln("Counterexample found (length: " + counterExample.size() + ")", 2);
-			// Mark states on the stack and print counterexample
-			for (final InterpolatedAbstractState as : counterExample) {
-				as.setPartOfCounterexample(true);
-				logger.writeln(as, 4, 1); // Print each state in the
-											// counterexample
-			}
-			VisualizationHelper.visualizeAbstractKripkeStructure(system, exploredStates, visualizer, 4);
-		} else {
-			logger.writeln("Specification holds.", 2);
-			VisualizationHelper.visualizeAbstractKripkeStructure(system, exploredStates, visualizer, 6);
-		}
-
-		// TODO: optimization: clear data structures if not incremental. Note
-		// that the returned counterexample is a reference to the state stack
-
-		return counterExample == null
-				? new AbstractResult<InterpolatedAbstractState>(null, exploredStates,
-						exploredStates.size() - stateSpaceSizeAfterClear)
-				: new AbstractResult<InterpolatedAbstractState>(counterExample, null,
-						exploredStates.size() - stateSpaceSizeAfterClear);
-	}
-
-	private boolean checkState(final InterpolatedAbstractState s, final Solver solver, final STS sts) {
-		solver.push();
-		SolverHelper.unrollAndAssert(solver, s.getLabels(), sts, 0);
-		final boolean ret = SolverHelper.checkSat(solver);
-		solver.pop();
-		return ret;
-	}
-
-	/**
-	 * Reset data structures for completely new model checking iteration
-	 */
-	private void reset() {
-		exploredStates.clear();
-		stateStack.clear();
-		successorStack.clear();
-		actualInit = 0;
-	}
-
-	@Override
-	public String toString() {
-		return isIncremental ? "incremental" : "";
-	}
-}
+package hu.bme.mit.inf.ttmc.cegar.interpolatingcegar.steps;
+
+import java.util.HashSet;
+import java.util.Iterator;
+import java.util.Set;
+import java.util.Stack;
+
+import hu.bme.mit.inf.ttmc.cegar.common.data.AbstractResult;
+import hu.bme.mit.inf.ttmc.cegar.common.steps.AbstractCEGARStep;
+import hu.bme.mit.inf.ttmc.cegar.common.steps.Checker;
+import hu.bme.mit.inf.ttmc.cegar.common.utils.SolverHelper;
+import hu.bme.mit.inf.ttmc.cegar.common.utils.visualization.Visualizer;
+import hu.bme.mit.inf.ttmc.cegar.interpolatingcegar.data.InterpolatedAbstractState;
+import hu.bme.mit.inf.ttmc.cegar.interpolatingcegar.data.InterpolatedAbstractSystem;
+import hu.bme.mit.inf.ttmc.cegar.interpolatingcegar.utils.VisualizationHelper;
+import hu.bme.mit.inf.ttmc.common.logging.Logger;
+import hu.bme.mit.inf.ttmc.core.expr.NotExpr;
+import hu.bme.mit.inf.ttmc.formalism.sts.STS;
+import hu.bme.mit.inf.ttmc.solver.Solver;
+
+public class InterpolatingChecker extends AbstractCEGARStep
+		implements Checker<InterpolatedAbstractSystem, InterpolatedAbstractState> {
+
+	private final boolean isIncremental;
+	private int actualInit;
+	private final Set<InterpolatedAbstractState> exploredStates;
+	// Stacks for backtracking
+	private final Stack<InterpolatedAbstractState> stateStack;
+	private final Stack<Integer> successorStack;
+
+	public InterpolatingChecker(final Logger logger, final Visualizer visualizer, final boolean isIncremental) {
+		super(logger, visualizer);
+		this.isIncremental = isIncremental;
+		exploredStates = new HashSet<>();
+		stateStack = new Stack<>();
+		successorStack = new Stack<Integer>();
+		reset();
+	}
+
+	@Override
+	public AbstractResult<InterpolatedAbstractState> check(final InterpolatedAbstractSystem system) {
+		final Solver solver = system.getManager().getSolverFactory().createSolver(true, false);
+		// Get the index of the previously splitted state, or -1 at first call
+		final int splitIndex = system.getPreviousSplitIndex();
+
+		final NotExpr negProp = system.getManager().getExprFactory().Not(system.getSTS().getProp());
+
+		final STS sts = system.getSTS();
+		Stack<InterpolatedAbstractState> counterExample = null; // Store the
+																// counterexample
+																// (if found)
+
+		final int stateSpaceInitialSize = exploredStates.size();
+
+		if (!isIncremental)
+			reset(); // Clear if not incremental
+		else {
+			if (splitIndex == -1)
+				reset(); // No split state before the first iteration
+			if (splitIndex >= 0) {
+				assert (actualInit > 0);
+				--actualInit; // The actual initial state should be moved back
+								// by one
+								// since the previous search is continued in
+								// this case
+								// Remove states from the explored set (only
+								// those that are later than the split one)
+				assert (splitIndex < stateStack.size());
+				final int removeAfter = stateStack.get(splitIndex).getExploredIndex();
+				for (final Iterator<InterpolatedAbstractState> it = exploredStates.iterator(); it.hasNext();) {
+					final InterpolatedAbstractState ias = it.next();
+					if (ias.getExploredIndex() >= removeAfter)
+						it.remove();
+				}
+
+				// Stacks also have to be cleared above (including) the split
+				// state.
+				while (stateStack.size() > splitIndex) {
+					stateStack.pop();
+					successorStack.pop();
+				}
+				// The current successor for the top state must be moved back,
+				// since the split state was
+				// removed from its successors (if any state still remains on
+				// the stack)
+				if (splitIndex > 0)
+					successorStack.push(successorStack.pop() - 1);
+				logger.writeln("Continuing search with a stack of " + stateStack.size(), 5);
+			}
+		}
+
+		final int stateSpaceSizeAfterClear = exploredStates.size();
+
+		solver.push();
+		solver.add(sts.unrollInv(0)); // Assert invariants
+		solver.add(sts.unroll(negProp, 0)); // Assert the negate of the
+											// specification
+
+		// Flag for storing whether the actual search is a continuation from a
+		// previous
+		// model checking round. It is true for the first search from an initial
+		// state,
+		// but false after
+		boolean isContinuation = true;
+
+		// Loop through each initial state and do a search
+		while (actualInit < system.getAbstractKripkeStructure().getInitialStates().size() && counterExample == null) {
+			if (isStopped)
+				return null;
+			final InterpolatedAbstractState init = system.getAbstractKripkeStructure().getInitialState(actualInit);
+			++actualInit;
+
+			// The initial state has to be considered if:
+			// - The search is not incremental OR
+			// - It is the first model checking round OR
+			// - It is not a continuation of a previous search OR
+			// - It is a continuation, but the initial state was splitted
+			if (!isIncremental || splitIndex == -1 || !isContinuation || splitIndex == 0) {
+				// Create stacks for backtracking
+				stateStack.clear();
+				successorStack.clear();
+
+				logger.writeln("Initial state: " + init, 5);
+				if (!exploredStates.contains(init)) {
+					init.setExploredIndex(exploredStates.size());
+					exploredStates.add(init);
+					// Push to stack
+					stateStack.push(init);
+					successorStack.push(-1);
+					// Check if the specification holds
+					if (checkState(init, solver, sts)) {
+						logger.writeln("Counterexample reached!", 5, 1);
+						counterExample = stateStack;
+					}
+				}
+			}
+			isContinuation = false;
+
+			while (!stateStack.isEmpty() && counterExample == null) {
+				if (isStopped)
+					return null;
+				// Get the actual state
+				final InterpolatedAbstractState actual = stateStack.peek();
+				// Get the next successor of the actual state (if exists)
+				if (successorStack.peek() + 1 < actual.getSuccessors().size()) {
+					final InterpolatedAbstractState next = actual.getSuccessors().get(successorStack.peek() + 1);
+					successorStack.push(successorStack.pop() + 1);
+					// If this state is not yet explored, process it
+					if (!exploredStates.contains(next)) {
+						logger.write("New state: ", 6, 1);
+						logger.writeln(next, 6, 0);
+						next.setExploredIndex(exploredStates.size());
+						exploredStates.add(next);
+						// Push to stack
+						stateStack.push(next);
+						successorStack.push(-1);
+						// Check if the specification holds
+						if (checkState(next, solver, sts)) {
+							logger.writeln("Counterexample reached!", 5, 1);
+							counterExample = stateStack;
+						}
+					}
+				} else { // If the actual state has no more successors, then
+							// backtrack
+					stateStack.pop();
+					successorStack.pop();
+				}
+			}
+		}
+		solver.pop();
+
+		logger.writeln("Explored state space statistics:", 2);
+		if (isIncremental) {
+			logger.writeln("States from the previous iteration: " + stateSpaceInitialSize, 2, 1);
+			logger.writeln("States after cleaning stack: " + stateSpaceSizeAfterClear, 2, 1);
+		}
+		logger.writeln("States: " + exploredStates.size(), 2, 1);
+
+		if (counterExample != null) {
+			logger.writeln("Counterexample found (length: " + counterExample.size() + ")", 2);
+			// Mark states on the stack and print counterexample
+			for (final InterpolatedAbstractState as : counterExample) {
+				as.setPartOfCounterexample(true);
+				logger.writeln(as, 4, 1); // Print each state in the
+											// counterexample
+			}
+			VisualizationHelper.visualizeAbstractKripkeStructure(system, exploredStates, visualizer, 4);
+		} else {
+			logger.writeln("Specification holds.", 2);
+			VisualizationHelper.visualizeAbstractKripkeStructure(system, exploredStates, visualizer, 6);
+		}
+
+		// TODO: optimization: clear data structures if not incremental. Note
+		// that the returned counterexample is a reference to the state stack
+
+		return counterExample == null
+				? new AbstractResult<InterpolatedAbstractState>(null, exploredStates,
+						exploredStates.size() - stateSpaceSizeAfterClear)
+				: new AbstractResult<InterpolatedAbstractState>(counterExample, null,
+						exploredStates.size() - stateSpaceSizeAfterClear);
+	}
+
+	private boolean checkState(final InterpolatedAbstractState s, final Solver solver, final STS sts) {
+		solver.push();
+		SolverHelper.unrollAndAssert(solver, s.getLabels(), sts, 0);
+		final boolean ret = SolverHelper.checkSat(solver);
+		solver.pop();
+		return ret;
+	}
+
+	/**
+	 * Reset data structures for completely new model checking iteration
+	 */
+	private void reset() {
+		exploredStates.clear();
+		stateStack.clear();
+		successorStack.clear();
+		actualInit = 0;
+	}
+
+	@Override
+	public String toString() {
+		return isIncremental ? "incremental" : "";
+	}
+}