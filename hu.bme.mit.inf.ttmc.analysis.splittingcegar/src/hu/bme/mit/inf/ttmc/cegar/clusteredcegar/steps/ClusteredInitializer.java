package hu.bme.mit.inf.ttmc.cegar.clusteredcegar.steps;

import static com.google.common.base.Preconditions.checkNotNull;

import java.util.ArrayList;
import java.util.HashSet;
import java.util.List;
import java.util.Set;
import java.util.Stack;

import hu.bme.mit.inf.ttmc.cegar.clusteredcegar.data.Cluster;
import hu.bme.mit.inf.ttmc.cegar.clusteredcegar.data.ClusteredAbstractSystem;
import hu.bme.mit.inf.ttmc.cegar.clusteredcegar.data.ComponentAbstractState;
import hu.bme.mit.inf.ttmc.cegar.clusteredcegar.steps.clustering.ClusterCreator;
import hu.bme.mit.inf.ttmc.cegar.clusteredcegar.utils.VisualizationHelper;
import hu.bme.mit.inf.ttmc.cegar.common.data.KripkeStructure;
import hu.bme.mit.inf.ttmc.cegar.common.steps.AbstractCEGARStep;
import hu.bme.mit.inf.ttmc.cegar.common.steps.Initializer;
import hu.bme.mit.inf.ttmc.cegar.common.utils.FormulaCollector;
import hu.bme.mit.inf.ttmc.cegar.common.utils.SolverHelper;
import hu.bme.mit.inf.ttmc.cegar.common.utils.visualization.Visualizer;
import hu.bme.mit.inf.ttmc.common.logging.Logger;
import hu.bme.mit.inf.ttmc.core.expr.Expr;
import hu.bme.mit.inf.ttmc.core.type.BoolType;
import hu.bme.mit.inf.ttmc.core.type.Type;
import hu.bme.mit.inf.ttmc.formalism.common.decl.VarDecl;
import hu.bme.mit.inf.ttmc.formalism.sts.STS;
import hu.bme.mit.inf.ttmc.formalism.sts.STSManager;
<<<<<<< HEAD
=======
import hu.bme.mit.inf.ttmc.formalism.sts.STSUnroller;
import hu.bme.mit.inf.ttmc.solver.Solver;
>>>>>>> 538aa587

public class ClusteredInitializer extends AbstractCEGARStep implements Initializer<ClusteredAbstractSystem> {

	public ClusteredInitializer(final Logger logger, final Visualizer visualizer) {
		super(logger, visualizer);
	}

	@Override
	public ClusteredAbstractSystem create(final STS concrSys) {
		checkNotNull(concrSys);
		logger.write("Variables [" + concrSys.getVars().size() + "]:", 2);
		for (final VarDecl<? extends Type> varDecl : concrSys.getVars())
			logger.write(" " + varDecl.getName(), 3);
		logger.writeln(2);

		logger.writeln("Specification expression: " + concrSys.getProp(), 2);

		// Set ensures uniqueness
		final Set<Expr<? extends BoolType>> atomicFormulas = new HashSet<>();
		FormulaCollector.collectAtomsFromTransitionConditions(concrSys, atomicFormulas);
		FormulaCollector.collectAtomsFromExpression(concrSys.getProp(), atomicFormulas);

		final ClusteredAbstractSystem system = new ClusteredAbstractSystem(concrSys);
		system.getVars().addAll(concrSys.getVars());
		system.getAtomicFormulas().addAll(atomicFormulas);

		logger.writeln("Atomic formulas [" + system.getAtomicFormulas().size() + "]", 2);
		for (final Expr<? extends BoolType> ex : system.getAtomicFormulas())
			logger.writeln(ex, 3, 1);

		if (isStopped)
			return null;

		// Get clusters
		system.getClusters().addAll(new ClusterCreator().getClusters(system.getVars(), system.getAtomicFormulas()));
		logger.writeln("Clusters [" + system.getClusters().size() + "]", 2);
		for (final Cluster cluster : system.getClusters())
			logger.writeln(cluster, 3, 1);

		// Create Kripke structures

		system.getAbstractKripkeStructures().clear();
		final STS sts = system.getSTS();
		final Solver solver = system.getManager().getSolverFactory().createSolver(true, false);
		solver.push();
		solver.add(sts.unrollInv(0));
		// Loop through clusters and create abstract Kripke structures
		int c = 0;
		for (final Cluster cluster : system.getClusters()) {
			if (isStopped)
				return null;
			logger.write("Cluster " + c++, 2);
<<<<<<< HEAD
			system.getAbstractKripkeStructures().add(createAbstractKripkeStructure(cluster, solver, system.getManager(), sts));
=======
			system.getAbstractKripkeStructures()
					.add(createAbstractKripkeStructure(cluster, solver, system.getManager(), unroller));
>>>>>>> 538aa587
		}
		solver.pop();
		// Visualize the abstract Kripke structures
		VisualizationHelper.visualizeAbstractKripkeStructures(system, visualizer, 4);

		return system;
	}

<<<<<<< HEAD
	private KripkeStructure<ComponentAbstractState> createAbstractKripkeStructure(final Cluster cluster, final Solver solver, final STSManager manager,
			final STS sts) {
=======
	private KripkeStructure<ComponentAbstractState> createAbstractKripkeStructure(final Cluster cluster,
			final Solver solver, final STSManager manager, final STSUnroller unroller) {
>>>>>>> 538aa587
		final KripkeStructure<ComponentAbstractState> ks = new KripkeStructure<>();
		// If there is no formula for the cluster, add a default one
		if (cluster.getFormulas().size() == 0)
			cluster.getFormulas().add(manager.getExprFactory().True());
		// Calculate negate for each formula
		final List<Expr<? extends BoolType>> negates = new ArrayList<>(cluster.getFormulas().size());
		for (final Expr<? extends BoolType> ex : cluster.getFormulas())
			negates.add(manager.getExprFactory().Not(ex));

		// Traverse the possible abstract states. Each formula is either
		// unnegated or negated, so
		// there are 2^|formulas| possible abstract states. We start with an
		// empty state (no
		// formulas) and in each step we expand the state with the unnegated and
		// negated version
		// of the next formula, i.e., two new states may be obtained (if
		// feasible).
		final Stack<ComponentAbstractState> stack = new Stack<>();
		stack.push(new ComponentAbstractState(cluster)); // Start with no
															// formulas

		while (!stack.isEmpty()) {
			final ComponentAbstractState actual = stack.pop(); // Get the next
																// state

			// Add the next formula unnegated
			final ComponentAbstractState s1 = actual.cloneAndAdd(cluster.getFormulas().get(actual.getLabels().size()));
<<<<<<< HEAD
			if (isStateFeasible(s1, solver, sts)) {
				// If the state is feasible and there are no more formulas, this state is finished
=======
			if (isStateFeasible(s1, solver, unroller)) {
				// If the state is feasible and there are no more formulas, this
				// state is finished
>>>>>>> 538aa587
				if (s1.getLabels().size() == cluster.getFormulas().size())
					ks.addState(s1);
				else
					stack.push(s1); // Otherwise continue expanding
			}

			// Add the next formula negated
			final ComponentAbstractState s2 = actual.cloneAndAdd(negates.get(actual.getLabels().size()));
<<<<<<< HEAD
			if (isStateFeasible(s2, solver, sts)) {
				// If the state is feasible and there are no more formulas, this state is finished
=======
			if (isStateFeasible(s2, solver, unroller)) {
				// If the state is feasible and there are no more formulas, this
				// state is finished
>>>>>>> 538aa587
				if (s2.getLabels().size() == cluster.getFormulas().size())
					ks.addState(s2);
				else
					stack.push(s2); // Otherwise continue expanding
			}
		}

		// Calculate initial states and transition relation
		logger.writeln(", abstract states [" + ks.getStates().size() + "]", 2);
<<<<<<< HEAD
		for (final ComponentAbstractState s0 : ks.getStates()) { // Loop through the states
			s0.setInitial(isStateInit(s0, solver, sts)); // Check whether it is initial
			if (s0.isInitial())
				ks.addInitialState(s0);
			for (final ComponentAbstractState s1 : ks.getStates()) // Calculate successors
				if (isTransFeasible(s0, s1, solver, sts))
=======
		for (final ComponentAbstractState s0 : ks.getStates()) { // Loop through
																	// the
																	// states
			s0.setInitial(isStateInit(s0, solver, unroller)); // Check whether
																// it is initial
			if (s0.isInitial())
				ks.addInitialState(s0);
			for (final ComponentAbstractState s1 : ks.getStates()) // Calculate
																	// successors
				if (isTransFeasible(s0, s1, solver, unroller))
>>>>>>> 538aa587
					s0.getSuccessors().add(s1);
			logger.writeln(s0, 4, 1);
		}

		return ks;
	}

	private boolean isStateFeasible(final ComponentAbstractState s, final Solver solver, final STS sts) {
		solver.push();
		SolverHelper.unrollAndAssert(solver, s.getLabels(), sts, 0);
		final boolean ret = SolverHelper.checkSat(solver);
		solver.pop();
		return ret;
	}

	private boolean isStateInit(final ComponentAbstractState s, final Solver solver, final STS sts) {
		solver.push();
		SolverHelper.unrollAndAssert(solver, s.getLabels(), sts, 0);
		solver.add(sts.unrollInit(0));
		final boolean ret = SolverHelper.checkSat(solver);
		solver.pop();
		return ret;
	}

<<<<<<< HEAD
	private boolean isTransFeasible(final ComponentAbstractState s0, final ComponentAbstractState s1, final Solver solver, final STS sts) {
=======
	private boolean isTransFeasible(final ComponentAbstractState s0, final ComponentAbstractState s1,
			final Solver solver, final STSUnroller unroller) {
>>>>>>> 538aa587
		solver.push();
		SolverHelper.unrollAndAssert(solver, s0.getLabels(), sts, 0);
		SolverHelper.unrollAndAssert(solver, s1.getLabels(), sts, 1);
		solver.add(sts.unrollTrans(0));
		solver.add(sts.unrollInv(1));
		final boolean ret = SolverHelper.checkSat(solver);
		solver.pop();
		return ret;
	}

	@Override
	public String toString() {
		return "";
	}
}
<|MERGE_RESOLUTION|>--- conflicted
+++ resolved
@@ -1,230 +1,200 @@
-package hu.bme.mit.inf.ttmc.cegar.clusteredcegar.steps;
-
-import static com.google.common.base.Preconditions.checkNotNull;
-
-import java.util.ArrayList;
-import java.util.HashSet;
-import java.util.List;
-import java.util.Set;
-import java.util.Stack;
-
-import hu.bme.mit.inf.ttmc.cegar.clusteredcegar.data.Cluster;
-import hu.bme.mit.inf.ttmc.cegar.clusteredcegar.data.ClusteredAbstractSystem;
-import hu.bme.mit.inf.ttmc.cegar.clusteredcegar.data.ComponentAbstractState;
-import hu.bme.mit.inf.ttmc.cegar.clusteredcegar.steps.clustering.ClusterCreator;
-import hu.bme.mit.inf.ttmc.cegar.clusteredcegar.utils.VisualizationHelper;
-import hu.bme.mit.inf.ttmc.cegar.common.data.KripkeStructure;
-import hu.bme.mit.inf.ttmc.cegar.common.steps.AbstractCEGARStep;
-import hu.bme.mit.inf.ttmc.cegar.common.steps.Initializer;
-import hu.bme.mit.inf.ttmc.cegar.common.utils.FormulaCollector;
-import hu.bme.mit.inf.ttmc.cegar.common.utils.SolverHelper;
-import hu.bme.mit.inf.ttmc.cegar.common.utils.visualization.Visualizer;
-import hu.bme.mit.inf.ttmc.common.logging.Logger;
-import hu.bme.mit.inf.ttmc.core.expr.Expr;
-import hu.bme.mit.inf.ttmc.core.type.BoolType;
-import hu.bme.mit.inf.ttmc.core.type.Type;
-import hu.bme.mit.inf.ttmc.formalism.common.decl.VarDecl;
-import hu.bme.mit.inf.ttmc.formalism.sts.STS;
-import hu.bme.mit.inf.ttmc.formalism.sts.STSManager;
-<<<<<<< HEAD
-=======
-import hu.bme.mit.inf.ttmc.formalism.sts.STSUnroller;
-import hu.bme.mit.inf.ttmc.solver.Solver;
->>>>>>> 538aa587
-
-public class ClusteredInitializer extends AbstractCEGARStep implements Initializer<ClusteredAbstractSystem> {
-
-	public ClusteredInitializer(final Logger logger, final Visualizer visualizer) {
-		super(logger, visualizer);
-	}
-
-	@Override
-	public ClusteredAbstractSystem create(final STS concrSys) {
-		checkNotNull(concrSys);
-		logger.write("Variables [" + concrSys.getVars().size() + "]:", 2);
-		for (final VarDecl<? extends Type> varDecl : concrSys.getVars())
-			logger.write(" " + varDecl.getName(), 3);
-		logger.writeln(2);
-
-		logger.writeln("Specification expression: " + concrSys.getProp(), 2);
-
-		// Set ensures uniqueness
-		final Set<Expr<? extends BoolType>> atomicFormulas = new HashSet<>();
-		FormulaCollector.collectAtomsFromTransitionConditions(concrSys, atomicFormulas);
-		FormulaCollector.collectAtomsFromExpression(concrSys.getProp(), atomicFormulas);
-
-		final ClusteredAbstractSystem system = new ClusteredAbstractSystem(concrSys);
-		system.getVars().addAll(concrSys.getVars());
-		system.getAtomicFormulas().addAll(atomicFormulas);
-
-		logger.writeln("Atomic formulas [" + system.getAtomicFormulas().size() + "]", 2);
-		for (final Expr<? extends BoolType> ex : system.getAtomicFormulas())
-			logger.writeln(ex, 3, 1);
-
-		if (isStopped)
-			return null;
-
-		// Get clusters
-		system.getClusters().addAll(new ClusterCreator().getClusters(system.getVars(), system.getAtomicFormulas()));
-		logger.writeln("Clusters [" + system.getClusters().size() + "]", 2);
-		for (final Cluster cluster : system.getClusters())
-			logger.writeln(cluster, 3, 1);
-
-		// Create Kripke structures
-
-		system.getAbstractKripkeStructures().clear();
-		final STS sts = system.getSTS();
-		final Solver solver = system.getManager().getSolverFactory().createSolver(true, false);
-		solver.push();
-		solver.add(sts.unrollInv(0));
-		// Loop through clusters and create abstract Kripke structures
-		int c = 0;
-		for (final Cluster cluster : system.getClusters()) {
-			if (isStopped)
-				return null;
-			logger.write("Cluster " + c++, 2);
-<<<<<<< HEAD
-			system.getAbstractKripkeStructures().add(createAbstractKripkeStructure(cluster, solver, system.getManager(), sts));
-=======
-			system.getAbstractKripkeStructures()
-					.add(createAbstractKripkeStructure(cluster, solver, system.getManager(), unroller));
->>>>>>> 538aa587
-		}
-		solver.pop();
-		// Visualize the abstract Kripke structures
-		VisualizationHelper.visualizeAbstractKripkeStructures(system, visualizer, 4);
-
-		return system;
-	}
-
-<<<<<<< HEAD
-	private KripkeStructure<ComponentAbstractState> createAbstractKripkeStructure(final Cluster cluster, final Solver solver, final STSManager manager,
-			final STS sts) {
-=======
-	private KripkeStructure<ComponentAbstractState> createAbstractKripkeStructure(final Cluster cluster,
-			final Solver solver, final STSManager manager, final STSUnroller unroller) {
->>>>>>> 538aa587
-		final KripkeStructure<ComponentAbstractState> ks = new KripkeStructure<>();
-		// If there is no formula for the cluster, add a default one
-		if (cluster.getFormulas().size() == 0)
-			cluster.getFormulas().add(manager.getExprFactory().True());
-		// Calculate negate for each formula
-		final List<Expr<? extends BoolType>> negates = new ArrayList<>(cluster.getFormulas().size());
-		for (final Expr<? extends BoolType> ex : cluster.getFormulas())
-			negates.add(manager.getExprFactory().Not(ex));
-
-		// Traverse the possible abstract states. Each formula is either
-		// unnegated or negated, so
-		// there are 2^|formulas| possible abstract states. We start with an
-		// empty state (no
-		// formulas) and in each step we expand the state with the unnegated and
-		// negated version
-		// of the next formula, i.e., two new states may be obtained (if
-		// feasible).
-		final Stack<ComponentAbstractState> stack = new Stack<>();
-		stack.push(new ComponentAbstractState(cluster)); // Start with no
-															// formulas
-
-		while (!stack.isEmpty()) {
-			final ComponentAbstractState actual = stack.pop(); // Get the next
-																// state
-
-			// Add the next formula unnegated
-			final ComponentAbstractState s1 = actual.cloneAndAdd(cluster.getFormulas().get(actual.getLabels().size()));
-<<<<<<< HEAD
-			if (isStateFeasible(s1, solver, sts)) {
-				// If the state is feasible and there are no more formulas, this state is finished
-=======
-			if (isStateFeasible(s1, solver, unroller)) {
-				// If the state is feasible and there are no more formulas, this
-				// state is finished
->>>>>>> 538aa587
-				if (s1.getLabels().size() == cluster.getFormulas().size())
-					ks.addState(s1);
-				else
-					stack.push(s1); // Otherwise continue expanding
-			}
-
-			// Add the next formula negated
-			final ComponentAbstractState s2 = actual.cloneAndAdd(negates.get(actual.getLabels().size()));
-<<<<<<< HEAD
-			if (isStateFeasible(s2, solver, sts)) {
-				// If the state is feasible and there are no more formulas, this state is finished
-=======
-			if (isStateFeasible(s2, solver, unroller)) {
-				// If the state is feasible and there are no more formulas, this
-				// state is finished
->>>>>>> 538aa587
-				if (s2.getLabels().size() == cluster.getFormulas().size())
-					ks.addState(s2);
-				else
-					stack.push(s2); // Otherwise continue expanding
-			}
-		}
-
-		// Calculate initial states and transition relation
-		logger.writeln(", abstract states [" + ks.getStates().size() + "]", 2);
-<<<<<<< HEAD
-		for (final ComponentAbstractState s0 : ks.getStates()) { // Loop through the states
-			s0.setInitial(isStateInit(s0, solver, sts)); // Check whether it is initial
-			if (s0.isInitial())
-				ks.addInitialState(s0);
-			for (final ComponentAbstractState s1 : ks.getStates()) // Calculate successors
-				if (isTransFeasible(s0, s1, solver, sts))
-=======
-		for (final ComponentAbstractState s0 : ks.getStates()) { // Loop through
-																	// the
-																	// states
-			s0.setInitial(isStateInit(s0, solver, unroller)); // Check whether
-																// it is initial
-			if (s0.isInitial())
-				ks.addInitialState(s0);
-			for (final ComponentAbstractState s1 : ks.getStates()) // Calculate
-																	// successors
-				if (isTransFeasible(s0, s1, solver, unroller))
->>>>>>> 538aa587
-					s0.getSuccessors().add(s1);
-			logger.writeln(s0, 4, 1);
-		}
-
-		return ks;
-	}
-
-	private boolean isStateFeasible(final ComponentAbstractState s, final Solver solver, final STS sts) {
-		solver.push();
-		SolverHelper.unrollAndAssert(solver, s.getLabels(), sts, 0);
-		final boolean ret = SolverHelper.checkSat(solver);
-		solver.pop();
-		return ret;
-	}
-
-	private boolean isStateInit(final ComponentAbstractState s, final Solver solver, final STS sts) {
-		solver.push();
-		SolverHelper.unrollAndAssert(solver, s.getLabels(), sts, 0);
-		solver.add(sts.unrollInit(0));
-		final boolean ret = SolverHelper.checkSat(solver);
-		solver.pop();
-		return ret;
-	}
-
-<<<<<<< HEAD
-	private boolean isTransFeasible(final ComponentAbstractState s0, final ComponentAbstractState s1, final Solver solver, final STS sts) {
-=======
-	private boolean isTransFeasible(final ComponentAbstractState s0, final ComponentAbstractState s1,
-			final Solver solver, final STSUnroller unroller) {
->>>>>>> 538aa587
-		solver.push();
-		SolverHelper.unrollAndAssert(solver, s0.getLabels(), sts, 0);
-		SolverHelper.unrollAndAssert(solver, s1.getLabels(), sts, 1);
-		solver.add(sts.unrollTrans(0));
-		solver.add(sts.unrollInv(1));
-		final boolean ret = SolverHelper.checkSat(solver);
-		solver.pop();
-		return ret;
-	}
-
-	@Override
-	public String toString() {
-		return "";
-	}
-}
+package hu.bme.mit.inf.ttmc.cegar.clusteredcegar.steps;
+
+import static com.google.common.base.Preconditions.checkNotNull;
+
+import java.util.ArrayList;
+import java.util.HashSet;
+import java.util.List;
+import java.util.Set;
+import java.util.Stack;
+
+import hu.bme.mit.inf.ttmc.cegar.clusteredcegar.data.Cluster;
+import hu.bme.mit.inf.ttmc.cegar.clusteredcegar.data.ClusteredAbstractSystem;
+import hu.bme.mit.inf.ttmc.cegar.clusteredcegar.data.ComponentAbstractState;
+import hu.bme.mit.inf.ttmc.cegar.clusteredcegar.steps.clustering.ClusterCreator;
+import hu.bme.mit.inf.ttmc.cegar.clusteredcegar.utils.VisualizationHelper;
+import hu.bme.mit.inf.ttmc.cegar.common.data.KripkeStructure;
+import hu.bme.mit.inf.ttmc.cegar.common.steps.AbstractCEGARStep;
+import hu.bme.mit.inf.ttmc.cegar.common.steps.Initializer;
+import hu.bme.mit.inf.ttmc.cegar.common.utils.FormulaCollector;
+import hu.bme.mit.inf.ttmc.cegar.common.utils.SolverHelper;
+import hu.bme.mit.inf.ttmc.cegar.common.utils.visualization.Visualizer;
+import hu.bme.mit.inf.ttmc.common.logging.Logger;
+import hu.bme.mit.inf.ttmc.core.expr.Expr;
+import hu.bme.mit.inf.ttmc.core.type.BoolType;
+import hu.bme.mit.inf.ttmc.core.type.Type;
+import hu.bme.mit.inf.ttmc.formalism.common.decl.VarDecl;
+import hu.bme.mit.inf.ttmc.formalism.sts.STS;
+import hu.bme.mit.inf.ttmc.formalism.sts.STSManager;
+import hu.bme.mit.inf.ttmc.solver.Solver;
+
+public class ClusteredInitializer extends AbstractCEGARStep implements Initializer<ClusteredAbstractSystem> {
+
+	public ClusteredInitializer(final Logger logger, final Visualizer visualizer) {
+		super(logger, visualizer);
+	}
+
+	@Override
+	public ClusteredAbstractSystem create(final STS concrSys) {
+		checkNotNull(concrSys);
+		logger.write("Variables [" + concrSys.getVars().size() + "]:", 2);
+		for (final VarDecl<? extends Type> varDecl : concrSys.getVars())
+			logger.write(" " + varDecl.getName(), 3);
+		logger.writeln(2);
+
+		logger.writeln("Specification expression: " + concrSys.getProp(), 2);
+
+		// Set ensures uniqueness
+		final Set<Expr<? extends BoolType>> atomicFormulas = new HashSet<>();
+		FormulaCollector.collectAtomsFromTransitionConditions(concrSys, atomicFormulas);
+		FormulaCollector.collectAtomsFromExpression(concrSys.getProp(), atomicFormulas);
+
+		final ClusteredAbstractSystem system = new ClusteredAbstractSystem(concrSys);
+		system.getVars().addAll(concrSys.getVars());
+		system.getAtomicFormulas().addAll(atomicFormulas);
+
+		logger.writeln("Atomic formulas [" + system.getAtomicFormulas().size() + "]", 2);
+		for (final Expr<? extends BoolType> ex : system.getAtomicFormulas())
+			logger.writeln(ex, 3, 1);
+
+		if (isStopped)
+			return null;
+
+		// Get clusters
+		system.getClusters().addAll(new ClusterCreator().getClusters(system.getVars(), system.getAtomicFormulas()));
+		logger.writeln("Clusters [" + system.getClusters().size() + "]", 2);
+		for (final Cluster cluster : system.getClusters())
+			logger.writeln(cluster, 3, 1);
+
+		// Create Kripke structures
+
+		system.getAbstractKripkeStructures().clear();
+		final STS sts = system.getSTS();
+		final Solver solver = system.getManager().getSolverFactory().createSolver(true, false);
+		solver.push();
+		solver.add(sts.unrollInv(0));
+		// Loop through clusters and create abstract Kripke structures
+		int c = 0;
+		for (final Cluster cluster : system.getClusters()) {
+			if (isStopped)
+				return null;
+			logger.write("Cluster " + c++, 2);
+
+			system.getAbstractKripkeStructures()
+					.add(createAbstractKripkeStructure(cluster, solver, system.getManager(), sts));
+		}
+		solver.pop();
+		// Visualize the abstract Kripke structures
+		VisualizationHelper.visualizeAbstractKripkeStructures(system, visualizer, 4);
+
+		return system;
+	}
+
+	private KripkeStructure<ComponentAbstractState> createAbstractKripkeStructure(final Cluster cluster,
+			final Solver solver, final STSManager manager, final STS sts) {
+		final KripkeStructure<ComponentAbstractState> ks = new KripkeStructure<>();
+		// If there is no formula for the cluster, add a default one
+		if (cluster.getFormulas().size() == 0)
+			cluster.getFormulas().add(manager.getExprFactory().True());
+		// Calculate negate for each formula
+		final List<Expr<? extends BoolType>> negates = new ArrayList<>(cluster.getFormulas().size());
+		for (final Expr<? extends BoolType> ex : cluster.getFormulas())
+			negates.add(manager.getExprFactory().Not(ex));
+
+		// Traverse the possible abstract states. Each formula is either
+		// unnegated or negated, so
+		// there are 2^|formulas| possible abstract states. We start with an
+		// empty state (no
+		// formulas) and in each step we expand the state with the unnegated and
+		// negated version
+		// of the next formula, i.e., two new states may be obtained (if
+		// feasible).
+		final Stack<ComponentAbstractState> stack = new Stack<>();
+		stack.push(new ComponentAbstractState(cluster)); // Start with no
+															// formulas
+
+		while (!stack.isEmpty()) {
+			final ComponentAbstractState actual = stack.pop(); // Get the next
+																// state
+
+			// Add the next formula unnegated
+			final ComponentAbstractState s1 = actual.cloneAndAdd(cluster.getFormulas().get(actual.getLabels().size()));
+
+			if (isStateFeasible(s1, solver, sts)) {
+				// If the state is feasible and there are no more formulas, this
+				// state is finished
+				if (s1.getLabels().size() == cluster.getFormulas().size())
+					ks.addState(s1);
+				else
+					stack.push(s1); // Otherwise continue expanding
+			}
+
+			// Add the next formula negated
+			final ComponentAbstractState s2 = actual.cloneAndAdd(negates.get(actual.getLabels().size()));
+
+			if (isStateFeasible(s2, solver, sts)) {
+				// If the state is feasible and there are no more formulas, this
+				// state is finished
+				if (s2.getLabels().size() == cluster.getFormulas().size())
+					ks.addState(s2);
+				else
+					stack.push(s2); // Otherwise continue expanding
+			}
+		}
+
+		// Calculate initial states and transition relation
+		logger.writeln(", abstract states [" + ks.getStates().size() + "]", 2);
+		for (final ComponentAbstractState s0 : ks.getStates()) { // Loop through
+																	// the
+																	// states
+			s0.setInitial(isStateInit(s0, solver, sts)); // Check whether it is
+															// initial
+
+			if (s0.isInitial())
+				ks.addInitialState(s0);
+
+			for (final ComponentAbstractState s1 : ks.getStates()) // Calculate
+																	// successors
+				if (isTransFeasible(s0, s1, solver, sts))
+
+					s0.getSuccessors().add(s1);
+			logger.writeln(s0, 4, 1);
+		}
+
+		return ks;
+	}
+
+	private boolean isStateFeasible(final ComponentAbstractState s, final Solver solver, final STS sts) {
+		solver.push();
+		SolverHelper.unrollAndAssert(solver, s.getLabels(), sts, 0);
+		final boolean ret = SolverHelper.checkSat(solver);
+		solver.pop();
+		return ret;
+	}
+
+	private boolean isStateInit(final ComponentAbstractState s, final Solver solver, final STS sts) {
+		solver.push();
+		SolverHelper.unrollAndAssert(solver, s.getLabels(), sts, 0);
+		solver.add(sts.unrollInit(0));
+		final boolean ret = SolverHelper.checkSat(solver);
+		solver.pop();
+		return ret;
+	}
+
+	private boolean isTransFeasible(final ComponentAbstractState s0, final ComponentAbstractState s1,
+			final Solver solver, final STS sts) {
+		solver.push();
+		SolverHelper.unrollAndAssert(solver, s0.getLabels(), sts, 0);
+		SolverHelper.unrollAndAssert(solver, s1.getLabels(), sts, 1);
+		solver.add(sts.unrollTrans(0));
+		solver.add(sts.unrollInv(1));
+		final boolean ret = SolverHelper.checkSat(solver);
+		solver.pop();
+		return ret;
+	}
+
+	@Override
+	public String toString() {
+		return "";
+	}
+}