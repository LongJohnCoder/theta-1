--- conflicted
+++ resolved
@@ -1,135 +1,98 @@
-package hu.bme.mit.inf.ttmc.cegar.interpolatingcegar.steps.refinement;
-
-import java.util.List;
-
-import hu.bme.mit.inf.ttmc.cegar.common.data.ConcreteTrace;
-import hu.bme.mit.inf.ttmc.cegar.common.steps.AbstractCEGARStep;
-import hu.bme.mit.inf.ttmc.cegar.common.utils.visualization.Visualizer;
-import hu.bme.mit.inf.ttmc.cegar.interpolatingcegar.data.Interpolant;
-import hu.bme.mit.inf.ttmc.cegar.interpolatingcegar.data.InterpolatedAbstractState;
-import hu.bme.mit.inf.ttmc.cegar.interpolatingcegar.data.InterpolatedAbstractSystem;
-import hu.bme.mit.inf.ttmc.common.logging.Logger;
-<<<<<<< HEAD
-import hu.bme.mit.inf.ttmc.constraint.expr.Expr;
-import hu.bme.mit.inf.ttmc.constraint.expr.NotExpr;
-import hu.bme.mit.inf.ttmc.constraint.solver.ItpMarker;
-import hu.bme.mit.inf.ttmc.constraint.solver.ItpPattern;
-import hu.bme.mit.inf.ttmc.constraint.solver.ItpSolver;
-import hu.bme.mit.inf.ttmc.constraint.type.BoolType;
-import hu.bme.mit.inf.ttmc.formalism.sts.STS;
-=======
-import hu.bme.mit.inf.ttmc.core.expr.Expr;
-import hu.bme.mit.inf.ttmc.core.expr.NotExpr;
-import hu.bme.mit.inf.ttmc.core.type.BoolType;
-import hu.bme.mit.inf.ttmc.formalism.sts.STSUnroller;
-import hu.bme.mit.inf.ttmc.solver.ItpMarker;
-import hu.bme.mit.inf.ttmc.solver.ItpPattern;
-import hu.bme.mit.inf.ttmc.solver.ItpSolver;
->>>>>>> 538aa587
-
-public class CraigInterpolater extends AbstractCEGARStep implements Interpolater {
-
-	public CraigInterpolater(final Logger logger, final Visualizer visualizer) {
-		super(logger, visualizer);
-	}
-
-	@Override
-	public Interpolant interpolate(final InterpolatedAbstractSystem system,
-			final List<InterpolatedAbstractState> abstractCounterEx, final ConcreteTrace concreteTrace) {
-		final ItpSolver interpolatingSolver = system.getManager().getSolverFactory().createItpSolver();
-		final int traceLength = concreteTrace.getTrace().size();
-
-		final ItpMarker A = interpolatingSolver.createMarker();
-		final ItpMarker B = interpolatingSolver.createMarker();
-		final ItpPattern pattern = interpolatingSolver.createBinPattern(A, B);
-
-		final STS sts = system.getSTS();
-
-		interpolatingSolver.push();
-
-		// The first formula (A) describes the dead-end states
-<<<<<<< HEAD
-		interpolatingSolver.add(A, sts.unrollInit(0)); // Start from an initial state
-		for (int i = 0; i < traceLength; ++i) {
-			for (final Expr<? extends BoolType> label : abstractCounterEx.get(i).getLabels())
-				interpolatingSolver.add(A, sts.unroll(label, i)); // Labels of the abstract state
-			if (i > 0)
-				interpolatingSolver.add(A, sts.unrollTrans(i - 1)); // Transition relation
-			interpolatingSolver.add(A, sts.unrollInv(i)); // Invariants
-=======
-		interpolatingSolver.add(A, unroller.init(0)); // Start from an initial
-														// state
-		for (int i = 0; i < traceLength; ++i) {
-			for (final Expr<? extends BoolType> label : abstractCounterEx.get(i).getLabels())
-				interpolatingSolver.add(A, unroller.unroll(label, i)); // Labels
-																		// of
-																		// the
-																		// abstract
-																		// state
-			if (i > 0)
-				interpolatingSolver.add(A, unroller.trans(i - 1)); // Transition
-																	// relation
-			interpolatingSolver.add(A, unroller.inv(i)); // Invariants
->>>>>>> 538aa587
-		}
-
-		// The second formula (B) describes the bad states, which are:
-		// - States with transitions to the next abstract state (if the failure
-		// state is not the last)
-		// - States violating the property (if the failure state is the last)
-		if (traceLength < abstractCounterEx.size()) { // Failure state is not
-														// the last
-			for (final Expr<? extends BoolType> label : abstractCounterEx.get(traceLength).getLabels())
-<<<<<<< HEAD
-				interpolatingSolver.add(B, sts.unroll(label, traceLength)); // Labels of the next abstract state
-			interpolatingSolver.add(B, sts.unrollInv(traceLength)); // Invariants for the next abstract state
-			interpolatingSolver.add(B, sts.unrollTrans(traceLength - 1)); // Transition to the next abstract state
-		} else { // Failure state is the last
-			final NotExpr negSpec = system.getManager().getExprFactory().Not(system.getSTS().getProp());
-			interpolatingSolver.add(B, sts.unroll(negSpec, traceLength - 1)); // Property violation
-=======
-				interpolatingSolver.add(B, unroller.unroll(label, traceLength)); // Labels
-																					// of
-																					// the
-																					// next
-																					// abstract
-																					// state
-			interpolatingSolver.add(B, unroller.inv(traceLength)); // Invariants
-																	// for the
-																	// next
-																	// abstract
-																	// state
-			interpolatingSolver.add(B, unroller.trans(traceLength - 1)); // Transition
-																			// to
-																			// the
-																			// next
-																			// abstract
-																			// state
-		} else { // Failure state is the last
-			final NotExpr negSpec = system.getManager().getExprFactory().Not(system.getSTS().getProp());
-			interpolatingSolver.add(B, unroller.unroll(negSpec, traceLength - 1)); // Property
-																					// violation
->>>>>>> 538aa587
-		}
-		// Since A and B is unsatisfiable (otherwise there would be a concrete
-		// counterexample),
-		// an invariant I must exist with A -> I, I and B unsat and I contains
-		// only variables with
-		// the index (traceLength-1), thus splitting the failure state
-		interpolatingSolver.check();
-<<<<<<< HEAD
-		final Expr<? extends BoolType> interpolant = sts.foldin(interpolatingSolver.getInterpolant(pattern).eval(A), traceLength - 1);
-=======
-		final Expr<? extends BoolType> interpolant = unroller
-				.foldin(interpolatingSolver.getInterpolant(pattern).eval(A), traceLength - 1);
->>>>>>> 538aa587
-
-		interpolatingSolver.pop();
-		return new Interpolant(interpolant, traceLength - 1, system.getManager());
-	}
-
-	@Override
-	public String toString() {
-		return "craigItp";
-	}
-}
+package hu.bme.mit.inf.ttmc.cegar.interpolatingcegar.steps.refinement;
+
+import java.util.List;
+
+import hu.bme.mit.inf.ttmc.cegar.common.data.ConcreteTrace;
+import hu.bme.mit.inf.ttmc.cegar.common.steps.AbstractCEGARStep;
+import hu.bme.mit.inf.ttmc.cegar.common.utils.visualization.Visualizer;
+import hu.bme.mit.inf.ttmc.cegar.interpolatingcegar.data.Interpolant;
+import hu.bme.mit.inf.ttmc.cegar.interpolatingcegar.data.InterpolatedAbstractState;
+import hu.bme.mit.inf.ttmc.cegar.interpolatingcegar.data.InterpolatedAbstractSystem;
+import hu.bme.mit.inf.ttmc.common.logging.Logger;
+import hu.bme.mit.inf.ttmc.core.expr.Expr;
+import hu.bme.mit.inf.ttmc.core.expr.NotExpr;
+import hu.bme.mit.inf.ttmc.core.type.BoolType;
+import hu.bme.mit.inf.ttmc.formalism.sts.STS;
+import hu.bme.mit.inf.ttmc.solver.ItpMarker;
+import hu.bme.mit.inf.ttmc.solver.ItpPattern;
+import hu.bme.mit.inf.ttmc.solver.ItpSolver;
+
+public class CraigInterpolater extends AbstractCEGARStep implements Interpolater {
+
+	public CraigInterpolater(final Logger logger, final Visualizer visualizer) {
+		super(logger, visualizer);
+	}
+
+	@Override
+	public Interpolant interpolate(final InterpolatedAbstractSystem system,
+			final List<InterpolatedAbstractState> abstractCounterEx, final ConcreteTrace concreteTrace) {
+		final ItpSolver interpolatingSolver = system.getManager().getSolverFactory().createItpSolver();
+		final int traceLength = concreteTrace.getTrace().size();
+
+		final ItpMarker A = interpolatingSolver.createMarker();
+		final ItpMarker B = interpolatingSolver.createMarker();
+		final ItpPattern pattern = interpolatingSolver.createBinPattern(A, B);
+
+		final STS sts = system.getSTS();
+
+		interpolatingSolver.push();
+
+		// The first formula (A) describes the dead-end states
+
+		// Start from an initial state
+		interpolatingSolver.add(A, sts.unrollInit(0));
+
+		for (int i = 0; i < traceLength; ++i) {
+			for (final Expr<? extends BoolType> label : abstractCounterEx.get(i).getLabels()) {
+				// Labels of the abstract state
+				interpolatingSolver.add(A, sts.unroll(label, i));
+			}
+
+			if (i > 0) {
+				// Transition relation
+				interpolatingSolver.add(A, sts.unrollTrans(i - 1));
+			}
+
+			// Invariants
+			interpolatingSolver.add(A, sts.unrollInv(i));
+
+		}
+
+		// The second formula (B) describes the bad states, which are:
+		// - States with transitions to the next abstract state (if the failure
+		// state is not the last)
+		// - States violating the property (if the failure state is the last)
+		if (traceLength < abstractCounterEx.size()) { // Failure state is not
+														// the last
+			for (final Expr<? extends BoolType> label : abstractCounterEx.get(traceLength).getLabels())
+				// Labels of the next abstract state
+				interpolatingSolver.add(B, sts.unroll(label, traceLength));
+			// Invariants for the next abstract state
+			interpolatingSolver.add(B, sts.unrollInv(traceLength));
+			// Transition to the next abstract state
+			interpolatingSolver.add(B, sts.unrollTrans(traceLength - 1));
+
+		} else { // Failure state is the last
+			final NotExpr negSpec = system.getManager().getExprFactory().Not(system.getSTS().getProp());
+			// Property violation
+			interpolatingSolver.add(B, sts.unroll(negSpec, traceLength - 1));
+
+		}
+		// Since A and B is unsatisfiable (otherwise there would be a concrete
+		// counterexample),
+		// an invariant I must exist with A -> I, I and B unsat and I contains
+		// only variables with
+		// the index (traceLength-1), thus splitting the failure state
+		interpolatingSolver.check();
+		final Expr<? extends BoolType> interpolant = sts.foldin(interpolatingSolver.getInterpolant(pattern).eval(A),
+				traceLength - 1);
+
+		interpolatingSolver.pop();
+		return new Interpolant(interpolant, traceLength - 1, system.getManager());
+	}
+
+	@Override
+	public String toString() {
+		return "craigItp";
+	}
+}