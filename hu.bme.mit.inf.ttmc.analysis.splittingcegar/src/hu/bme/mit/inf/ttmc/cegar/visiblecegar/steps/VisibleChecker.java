--- conflicted
+++ resolved
@@ -1,244 +1,212 @@
-package hu.bme.mit.inf.ttmc.cegar.visiblecegar.steps;
-
-import java.util.ArrayList;
-import java.util.HashMap;
-import java.util.List;
-import java.util.Map;
-import java.util.Stack;
-
-import hu.bme.mit.inf.ttmc.cegar.common.data.AbstractResult;
-import hu.bme.mit.inf.ttmc.cegar.common.steps.AbstractCEGARStep;
-import hu.bme.mit.inf.ttmc.cegar.common.steps.Checker;
-import hu.bme.mit.inf.ttmc.cegar.common.utils.SolverHelper;
-import hu.bme.mit.inf.ttmc.cegar.common.utils.visualization.Visualizer;
-import hu.bme.mit.inf.ttmc.cegar.visiblecegar.data.VisibleAbstractState;
-import hu.bme.mit.inf.ttmc.cegar.visiblecegar.data.VisibleAbstractSystem;
-import hu.bme.mit.inf.ttmc.cegar.visiblecegar.utils.VisualizationHelper;
-import hu.bme.mit.inf.ttmc.common.logging.Logger;
-<<<<<<< HEAD
-import hu.bme.mit.inf.ttmc.constraint.expr.AndExpr;
-import hu.bme.mit.inf.ttmc.constraint.expr.Expr;
-import hu.bme.mit.inf.ttmc.constraint.expr.NotExpr;
-import hu.bme.mit.inf.ttmc.constraint.solver.Solver;
-import hu.bme.mit.inf.ttmc.constraint.type.BoolType;
-import hu.bme.mit.inf.ttmc.formalism.sts.STS;
-=======
-import hu.bme.mit.inf.ttmc.core.expr.AndExpr;
-import hu.bme.mit.inf.ttmc.core.expr.Expr;
-import hu.bme.mit.inf.ttmc.core.expr.NotExpr;
-import hu.bme.mit.inf.ttmc.core.type.BoolType;
-import hu.bme.mit.inf.ttmc.formalism.sts.STSUnroller;
-import hu.bme.mit.inf.ttmc.solver.Solver;
->>>>>>> 538aa587
-
-public class VisibleChecker extends AbstractCEGARStep implements Checker<VisibleAbstractSystem, VisibleAbstractState> {
-
-	public VisibleChecker(final Logger logger, final Visualizer visualizer) {
-		super(logger, visualizer);
-	}
-
-	@Override
-	public AbstractResult<VisibleAbstractState> check(final VisibleAbstractSystem system) {
-		final Solver solver = system.getManager().getSolverFactory().createSolver(true, false);
-
-		final NotExpr negProp = system.getManager().getExprFactory().Not(system.getSTS().getProp());
-
-		final STS sts = system.getSTS();
-		Stack<VisibleAbstractState> counterExample = null;
-		// Store explored states in a map. The key and the value is the same
-		// state.
-		// This is required because when a new state is created, it is a
-		// different object
-		// and the original one can be retrieved from the map.
-		final Map<VisibleAbstractState, VisibleAbstractState> exploredStates = new HashMap<>();
-
-		VisibleAbstractState actualInit = null;
-		final List<AndExpr> prevInits = new ArrayList<>();
-		// Get the first initial state
-		solver.push();
-		solver.add(sts.unrollInv(0));
-		solver.add(sts.unrollInit(0));
-		if (SolverHelper.checkSat(solver))
-<<<<<<< HEAD
-			actualInit = new VisibleAbstractState(sts.getConcreteState(solver.getModel(), 0, system.getVisibleVars()), true);
-=======
-			actualInit = new VisibleAbstractState(
-					unroller.getConcreteState(solver.getModel(), 0, system.getVisibleVars()), true);
->>>>>>> 538aa587
-		solver.pop();
-
-		// Loop until there is a next initial state
-		while (actualInit != null && counterExample == null) {
-			if (isStopped)
-				return null;
-			final Stack<VisibleAbstractState> stateStack = new Stack<>();
-			final Stack<List<VisibleAbstractState>> successorStack = new Stack<>();
-
-			if (!exploredStates.containsKey(actualInit)) {
-				logger.writeln("Initial state: " + actualInit, 5);
-				exploredStates.put(actualInit, actualInit);
-				// Push to stack and get successors
-				stateStack.push(actualInit);
-				successorStack.push(getSuccessors(actualInit, system, solver, sts));
-				// Check if the specification holds
-				if (checkState(actualInit, negProp, solver, sts)) {
-					logger.writeln("Counterexample reached!", 5, 1);
-					counterExample = stateStack;
-				}
-			}
-			// TODO: else: mark existing state as initial state
-
-			// Loop until the stack is empty or a counterexample is found
-			while (!stateStack.empty() && counterExample == null) {
-				if (isStopped)
-					return null;
-				// Get the next successor of the actual state (which is on top
-				// of stateStack)
-				final int nextSucc = successorStack.peek().size() - 1;
-				if (nextSucc >= 0) { // Get the next state (and also remove)
-					final VisibleAbstractState nextState = successorStack.peek().remove(nextSucc);
-					if (!exploredStates.containsKey(nextState)) { // If it is
-																	// not
-																	// explored
-																	// yet
-						logger.write("New state: ", 6, 1);
-						logger.writeln(nextState, 6, 0);
-						exploredStates.put(nextState, nextState);
-
-						stateStack.peek().addSuccessor(nextState);
-						stateStack.push(nextState);
-<<<<<<< HEAD
-						// The successors found here are not added to the actual state here, only when they are explored
-						successorStack.push(getSuccessors(nextState, system, solver, sts));
-=======
-						// The successors found here are not added to the actual
-						// state here, only when they are explored
-						successorStack.push(getSuccessors(nextState, system, solver, unroller));
->>>>>>> 538aa587
-						// Check if the specification holds
-						if (checkState(nextState, negProp, solver, sts)) {
-							logger.writeln("Counterexample reached!", 5, 1);
-							counterExample = stateStack;
-							break;
-						}
-					} else { // If it is already explored
-						// Get the original instance and add to the actual as
-						// successor
-						stateStack.peek().addSuccessor(exploredStates.get(nextState));
-					}
-				} else { // If the actual state has no more successors, then
-							// backtrack
-					stateStack.pop();
-					successorStack.pop();
-				}
-			}
-
-			// Get next initial state
-			prevInits.add(actualInit.getExpression());
-			solver.push();
-<<<<<<< HEAD
-			solver.add(sts.unrollInv(0));
-			solver.add(sts.unrollInit(0));
-			solver.add(sts.unroll(system.getManager().getExprFactory().Not(system.getManager().getExprFactory().Or(prevInits)), 0));
-			if (SolverHelper.checkSat(solver))
-				actualInit = new VisibleAbstractState(sts.getConcreteState(solver.getModel(), 0, system.getVisibleVars()), true);
-=======
-			solver.add(unroller.inv(0));
-			solver.add(unroller.init(0));
-			solver.add(unroller.unroll(
-					system.getManager().getExprFactory().Not(system.getManager().getExprFactory().Or(prevInits)), 0));
-			if (SolverHelper.checkSat(solver))
-				actualInit = new VisibleAbstractState(
-						unroller.getConcreteState(solver.getModel(), 0, system.getVisibleVars()), true);
->>>>>>> 538aa587
-			else
-				actualInit = null;
-			solver.pop();
-		}
-
-		logger.writeln("Explored state space statistics:", 2);
-		logger.writeln("States: " + exploredStates.size(), 2, 1);
-
-		if (counterExample != null) {
-			logger.writeln("Counterexample found (length: " + counterExample.size() + ")", 2);
-			// Mark states on the stack and print counterexample
-			for (final VisibleAbstractState vas : counterExample) {
-				vas.setPartOfCounterExample(true);
-				logger.writeln(vas, 4, 1);
-			}
-			VisualizationHelper.visualize(exploredStates.keySet(), visualizer, 4);
-		} else {
-			logger.writeln("Specification holds.", 2);
-			VisualizationHelper.visualize(exploredStates.keySet(), visualizer, 6);
-		}
-
-		if (isStopped)
-			return null;
-
-		return counterExample == null
-				? new AbstractResult<VisibleAbstractState>(null, exploredStates.keySet(), exploredStates.size())
-				: new AbstractResult<VisibleAbstractState>(counterExample, null, exploredStates.size());
-	}
-
-	// Get successors of an abstract state
-<<<<<<< HEAD
-	private List<VisibleAbstractState> getSuccessors(final VisibleAbstractState state, final VisibleAbstractSystem system, final Solver solver, final STS sts) {
-		final List<VisibleAbstractState> successors = new ArrayList<>(); // List of successors
-=======
-	private List<VisibleAbstractState> getSuccessors(final VisibleAbstractState state,
-			final VisibleAbstractSystem system, final Solver solver, final STSUnroller unroller) {
-		final List<VisibleAbstractState> successors = new ArrayList<>(); // List
-																			// of
-																			// successors
->>>>>>> 538aa587
-		solver.push();
-		solver.add(sts.unrollInv(0));
-		solver.add(sts.unrollInv(1));
-		solver.add(sts.unrollTrans(0));
-		solver.add(sts.unroll(state.getExpression(), 0));
-		// Loop until a new successor is found
-		do {
-			if (isStopped)
-				return new ArrayList<>();
-			if (SolverHelper.checkSat(solver)) {
-				// Get successor
-<<<<<<< HEAD
-				// TODO: check if initial (only for presentation purposes, since it may be found as a successor of some state first than as an initial state)
-				final VisibleAbstractState succ = new VisibleAbstractState(sts.getConcreteState(solver.getModel(), 1, system.getVisibleVars()), false);
-=======
-				// TODO: check if initial (only for presentation purposes, since
-				// it may be found as a successor of some state first than as an
-				// initial state)
-				final VisibleAbstractState succ = new VisibleAbstractState(
-						unroller.getConcreteState(solver.getModel(), 1, system.getVisibleVars()), false);
->>>>>>> 538aa587
-				successors.add(succ);
-				// Force new successors
-				solver.add(sts.unroll(system.getManager().getExprFactory().Not(succ.getExpression()), 1));
-			} else
-				break;
-		} while (true);
-		solver.pop();
-		return successors;
-	}
-
-<<<<<<< HEAD
-	private boolean checkState(final VisibleAbstractState state, final Expr<? extends BoolType> expr, final Solver solver, final STS sts) {
-=======
-	private boolean checkState(final VisibleAbstractState state, final Expr<? extends BoolType> expr,
-			final Solver solver, final STSUnroller unroller) {
->>>>>>> 538aa587
-		solver.push();
-		solver.add(sts.unroll(state.getExpression(), 0));
-		solver.add(sts.unrollInv(0));
-		solver.add(sts.unroll(expr, 0));
-		final boolean ret = SolverHelper.checkSat(solver);
-		solver.pop();
-		return ret;
-	}
-
-	@Override
-	public String toString() {
-		return "";
-	}
-}
+package hu.bme.mit.inf.ttmc.cegar.visiblecegar.steps;
+
+import java.util.ArrayList;
+import java.util.HashMap;
+import java.util.List;
+import java.util.Map;
+import java.util.Stack;
+
+import hu.bme.mit.inf.ttmc.cegar.common.data.AbstractResult;
+import hu.bme.mit.inf.ttmc.cegar.common.steps.AbstractCEGARStep;
+import hu.bme.mit.inf.ttmc.cegar.common.steps.Checker;
+import hu.bme.mit.inf.ttmc.cegar.common.utils.SolverHelper;
+import hu.bme.mit.inf.ttmc.cegar.common.utils.visualization.Visualizer;
+import hu.bme.mit.inf.ttmc.cegar.visiblecegar.data.VisibleAbstractState;
+import hu.bme.mit.inf.ttmc.cegar.visiblecegar.data.VisibleAbstractSystem;
+import hu.bme.mit.inf.ttmc.cegar.visiblecegar.utils.VisualizationHelper;
+import hu.bme.mit.inf.ttmc.common.logging.Logger;
+import hu.bme.mit.inf.ttmc.core.expr.AndExpr;
+import hu.bme.mit.inf.ttmc.core.expr.Expr;
+import hu.bme.mit.inf.ttmc.core.expr.NotExpr;
+import hu.bme.mit.inf.ttmc.core.type.BoolType;
+import hu.bme.mit.inf.ttmc.formalism.sts.STS;
+import hu.bme.mit.inf.ttmc.solver.Solver;
+
+public class VisibleChecker extends AbstractCEGARStep implements Checker<VisibleAbstractSystem, VisibleAbstractState> {
+
+	public VisibleChecker(final Logger logger, final Visualizer visualizer) {
+		super(logger, visualizer);
+	}
+
+	@Override
+	public AbstractResult<VisibleAbstractState> check(final VisibleAbstractSystem system) {
+		final Solver solver = system.getManager().getSolverFactory().createSolver(true, false);
+
+		final NotExpr negProp = system.getManager().getExprFactory().Not(system.getSTS().getProp());
+
+		final STS sts = system.getSTS();
+		Stack<VisibleAbstractState> counterExample = null;
+		// Store explored states in a map. The key and the value is the same
+		// state.
+		// This is required because when a new state is created, it is a
+		// different object
+		// and the original one can be retrieved from the map.
+		final Map<VisibleAbstractState, VisibleAbstractState> exploredStates = new HashMap<>();
+
+		VisibleAbstractState actualInit = null;
+		final List<AndExpr> prevInits = new ArrayList<>();
+		// Get the first initial state
+		solver.push();
+		solver.add(sts.unrollInv(0));
+		solver.add(sts.unrollInit(0));
+		if (SolverHelper.checkSat(solver))
+			actualInit = new VisibleAbstractState(sts.getConcreteState(solver.getModel(), 0, system.getVisibleVars()),
+					true);
+
+		solver.pop();
+
+		// Loop until there is a next initial state
+		while (actualInit != null && counterExample == null) {
+			if (isStopped)
+				return null;
+			final Stack<VisibleAbstractState> stateStack = new Stack<>();
+			final Stack<List<VisibleAbstractState>> successorStack = new Stack<>();
+
+			if (!exploredStates.containsKey(actualInit)) {
+				logger.writeln("Initial state: " + actualInit, 5);
+				exploredStates.put(actualInit, actualInit);
+				// Push to stack and get successors
+				stateStack.push(actualInit);
+				successorStack.push(getSuccessors(actualInit, system, solver, sts));
+				// Check if the specification holds
+				if (checkState(actualInit, negProp, solver, sts)) {
+					logger.writeln("Counterexample reached!", 5, 1);
+					counterExample = stateStack;
+				}
+			}
+			// TODO: else: mark existing state as initial state
+
+			// Loop until the stack is empty or a counterexample is found
+			while (!stateStack.empty() && counterExample == null) {
+				if (isStopped)
+					return null;
+				// Get the next successor of the actual state (which is on top
+				// of stateStack)
+				final int nextSucc = successorStack.peek().size() - 1;
+				if (nextSucc >= 0) { // Get the next state (and also remove)
+					final VisibleAbstractState nextState = successorStack.peek().remove(nextSucc);
+					if (!exploredStates.containsKey(nextState)) { // If it is
+																	// not
+																	// explored
+																	// yet
+						logger.write("New state: ", 6, 1);
+						logger.writeln(nextState, 6, 0);
+						exploredStates.put(nextState, nextState);
+
+						stateStack.peek().addSuccessor(nextState);
+						stateStack.push(nextState);
+
+						// The successors found here are not added to the actual
+						// state here, only when they are explored
+						successorStack.push(getSuccessors(nextState, system, solver, sts));
+
+						// Check if the specification holds
+						if (checkState(nextState, negProp, solver, sts)) {
+							logger.writeln("Counterexample reached!", 5, 1);
+							counterExample = stateStack;
+							break;
+						}
+					} else { // If it is already explored
+						// Get the original instance and add to the actual as
+						// successor
+						stateStack.peek().addSuccessor(exploredStates.get(nextState));
+					}
+				} else { // If the actual state has no more successors, then
+							// backtrack
+					stateStack.pop();
+					successorStack.pop();
+				}
+			}
+
+			// Get next initial state
+			prevInits.add(actualInit.getExpression());
+			solver.push();
+			solver.add(sts.unrollInv(0));
+			solver.add(sts.unrollInit(0));
+			solver.add(sts.unroll(
+					system.getManager().getExprFactory().Not(system.getManager().getExprFactory().Or(prevInits)), 0));
+
+			if (SolverHelper.checkSat(solver)) {
+				actualInit = new VisibleAbstractState(
+						sts.getConcreteState(solver.getModel(), 0, system.getVisibleVars()), true);
+			} else {
+				actualInit = null;
+			}
+
+			solver.pop();
+		}
+
+		logger.writeln("Explored state space statistics:", 2);
+		logger.writeln("States: " + exploredStates.size(), 2, 1);
+
+		if (counterExample != null) {
+			logger.writeln("Counterexample found (length: " + counterExample.size() + ")", 2);
+			// Mark states on the stack and print counterexample
+			for (final VisibleAbstractState vas : counterExample) {
+				vas.setPartOfCounterExample(true);
+				logger.writeln(vas, 4, 1);
+			}
+			VisualizationHelper.visualize(exploredStates.keySet(), visualizer, 4);
+		} else {
+			logger.writeln("Specification holds.", 2);
+			VisualizationHelper.visualize(exploredStates.keySet(), visualizer, 6);
+		}
+
+		if (isStopped)
+			return null;
+
+		return counterExample == null
+				? new AbstractResult<VisibleAbstractState>(null, exploredStates.keySet(), exploredStates.size())
+				: new AbstractResult<VisibleAbstractState>(counterExample, null, exploredStates.size());
+	}
+
+	// Get successors of an abstract state
+	private List<VisibleAbstractState> getSuccessors(final VisibleAbstractState state,
+			final VisibleAbstractSystem system, final Solver solver, final STS sts) {
+		final List<VisibleAbstractState> successors = new ArrayList<>(); // List
+																			// of
+																			// successors
+
+		solver.push();
+		solver.add(sts.unrollInv(0));
+		solver.add(sts.unrollInv(1));
+		solver.add(sts.unrollTrans(0));
+		solver.add(sts.unroll(state.getExpression(), 0));
+		// Loop until a new successor is found
+		do {
+			if (isStopped)
+				return new ArrayList<>();
+			if (SolverHelper.checkSat(solver)) {
+				// Get successor
+				// TODO: check if initial (only for presentation purposes, since
+				// it may be found as a successor of some state first than as an
+				// initial state)
+				final VisibleAbstractState succ = new VisibleAbstractState(
+						sts.getConcreteState(solver.getModel(), 1, system.getVisibleVars()), false);
+
+				successors.add(succ);
+				// Force new successors
+				solver.add(sts.unroll(system.getManager().getExprFactory().Not(succ.getExpression()), 1));
+			} else
+				break;
+		} while (true);
+		solver.pop();
+		return successors;
+	}
+
+	private boolean checkState(final VisibleAbstractState state, final Expr<? extends BoolType> expr,
+			final Solver solver, final STS sts) {
+		solver.push();
+		solver.add(sts.unroll(state.getExpression(), 0));
+		solver.add(sts.unrollInv(0));
+		solver.add(sts.unroll(expr, 0));
+		final boolean ret = SolverHelper.checkSat(solver);
+		solver.pop();
+		return ret;
+	}
+
+	@Override
+	public String toString() {
+		return "";
+	}
+}