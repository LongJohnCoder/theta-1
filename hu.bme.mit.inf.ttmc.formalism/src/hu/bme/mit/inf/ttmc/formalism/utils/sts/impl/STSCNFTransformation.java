--- conflicted
+++ resolved
@@ -1,64 +1,47 @@
-package hu.bme.mit.inf.ttmc.formalism.utils.sts.impl;
-
-import hu.bme.mit.inf.ttmc.constraint.expr.Expr;
-import hu.bme.mit.inf.ttmc.constraint.type.BoolType;
-import hu.bme.mit.inf.ttmc.formalism.sts.STS;
-import hu.bme.mit.inf.ttmc.formalism.sts.impl.STSImpl;
-import hu.bme.mit.inf.ttmc.formalism.utils.impl.CNFTransformation;
-import hu.bme.mit.inf.ttmc.formalism.utils.impl.FormalismUtils;
-import hu.bme.mit.inf.ttmc.formalism.utils.sts.STSTransformation;
-
-public final class STSCNFTransformation implements STSTransformation {
-<<<<<<< HEAD
-	private final STSManager manager;
-
-	public STSCNFTransformation(final STSManager manager) {
-		this.manager = manager;
-	}
-=======
->>>>>>> 2998a7bf
-
-	/**
-	 * Apply Tseitin transformation to obtain a system where constraints are in
-	 * CNF.
-	 */
-	@Override
-	public STS transform(final STS system) {
-<<<<<<< HEAD
-		final STSImpl.Builder builder = new STSImpl.Builder();
-		final CNFTransformation cnfTransf = FormalismUtils.createCNFTransformation(manager, manager.getDeclFactory());
-
-		for (final Expr<? extends BoolType> expr : system.getInit())
-			builder.addInit(transformIfNonCNF(expr, cnfTransf));
-		cnfTransf.clearRepresentatives();
-
-		for (final Expr<? extends BoolType> expr : system.getInvar())
-			builder.addInvar(transformIfNonCNF(expr, cnfTransf));
-		cnfTransf.clearRepresentatives();
-
-=======
-		final STSImpl.Builder builder = new STSImpl.Builder(system.getManager());
-		final CNFTransformation cnfTransf = FormalismUtils.createCNFTransformation(system.getManager(), system.getManager().getDeclFactory());
-
-		for (final Expr<? extends BoolType> expr : system.getInit())
-			builder.addInit(transformIfNonCNF(expr, cnfTransf));
-		for (final Expr<? extends BoolType> expr : system.getInvar())
-			builder.addInvar(transformIfNonCNF(expr, cnfTransf));
->>>>>>> 2998a7bf
-		for (final Expr<? extends BoolType> expr : system.getTrans())
-			builder.addTrans(transformIfNonCNF(expr, cnfTransf));
-		cnfTransf.clearRepresentatives();
-
-		builder.setProp(system.getProp());
-
-		return builder.build();
-	}
-
-	private Expr<? extends BoolType> transformIfNonCNF(final Expr<? extends BoolType> expr, final CNFTransformation cnfTransf) {
-		if (FormalismUtils.isExprCNF(expr))
-			return expr;
-		else
-			return cnfTransf.transform(expr);
-	}
-
-}
+package hu.bme.mit.inf.ttmc.formalism.utils.sts.impl;
+
+import hu.bme.mit.inf.ttmc.constraint.expr.Expr;
+import hu.bme.mit.inf.ttmc.constraint.type.BoolType;
+import hu.bme.mit.inf.ttmc.formalism.sts.STS;
+import hu.bme.mit.inf.ttmc.formalism.sts.impl.STSImpl;
+import hu.bme.mit.inf.ttmc.formalism.utils.impl.CNFTransformation;
+import hu.bme.mit.inf.ttmc.formalism.utils.impl.FormalismUtils;
+import hu.bme.mit.inf.ttmc.formalism.utils.sts.STSTransformation;
+
+public final class STSCNFTransformation implements STSTransformation {
+
+	/**
+	 * Apply Tseitin transformation to obtain a system where constraints are in
+	 * CNF.
+	 */
+	@Override
+	public STS transform(final STS system) {
+
+		final STSImpl.Builder builder = new STSImpl.Builder(system.getManager());
+		final CNFTransformation cnfTransf = FormalismUtils.createCNFTransformation(system.getManager(), system.getManager().getDeclFactory());
+
+		for (final Expr<? extends BoolType> expr : system.getInit())
+			builder.addInit(transformIfNonCNF(expr, cnfTransf));
+		cnfTransf.clearRepresentatives();
+
+		for (final Expr<? extends BoolType> expr : system.getInvar())
+			builder.addInvar(transformIfNonCNF(expr, cnfTransf));
+		cnfTransf.clearRepresentatives();
+
+		for (final Expr<? extends BoolType> expr : system.getTrans())
+			builder.addTrans(transformIfNonCNF(expr, cnfTransf));
+		cnfTransf.clearRepresentatives();
+
+		builder.setProp(system.getProp());
+
+		return builder.build();
+	}
+
+	private Expr<? extends BoolType> transformIfNonCNF(final Expr<? extends BoolType> expr, final CNFTransformation cnfTransf) {
+		if (FormalismUtils.isExprCNF(expr))
+			return expr;
+		else
+			return cnfTransf.transform(expr);
+	}
+
+}