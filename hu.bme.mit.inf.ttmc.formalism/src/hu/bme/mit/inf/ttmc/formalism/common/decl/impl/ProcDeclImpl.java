--- conflicted
+++ resolved
@@ -1,119 +1,120 @@
-package hu.bme.mit.inf.ttmc.formalism.common.decl.impl;
-
-import static com.google.common.base.Preconditions.checkNotNull;
-
-import java.util.List;
-import java.util.Optional;
-
-import com.google.common.collect.ImmutableList;
-
-import hu.bme.mit.inf.ttmc.constraint.decl.ParamDecl;
-import hu.bme.mit.inf.ttmc.constraint.type.Type;
-import hu.bme.mit.inf.ttmc.constraint.utils.DeclVisitor;
-import hu.bme.mit.inf.ttmc.formalism.common.decl.ProcDecl;
-import hu.bme.mit.inf.ttmc.formalism.common.expr.ProcRefExpr;
-import hu.bme.mit.inf.ttmc.formalism.common.expr.impl.ProcRefExprImpl;
-import hu.bme.mit.inf.ttmc.formalism.common.stmt.Stmt;
-import hu.bme.mit.inf.ttmc.formalism.common.type.ProcType;
-
-public final class ProcDeclImpl<ReturnType extends Type> implements ProcDecl<ReturnType> {
-
-	private static final int HASH_SEED = 4001;
-
-	private final String name;
-	private final List<ParamDecl<? extends Type>> paramDecls;
-	private final ReturnType returnType;
-	private final Optional<Stmt> stmt;
-
-	private volatile int hashCode;
-	private volatile ProcRefExpr<ReturnType> ref;
-
-	public ProcDeclImpl(final String name, final List<? extends ParamDecl<? extends Type>> paramDecls,
-			final ReturnType returnType, final Stmt stmt) {
-		this.name = checkNotNull(name);
-		this.paramDecls = ImmutableList.copyOf(checkNotNull(paramDecls));
-		this.returnType = checkNotNull(returnType);
-		this.stmt = Optional.of(checkNotNull(stmt));
-	}
-
-	public ProcDeclImpl(final String name, final List<? extends ParamDecl<? extends Type>> paramDecls,
-			final ReturnType returnType) {
-		this.name = checkNotNull(name);
-		this.paramDecls = ImmutableList.copyOf(checkNotNull(paramDecls));
-		this.returnType = checkNotNull(returnType);
-		this.stmt = Optional.empty();
-	}
-
-	@Override
-	public String getName() {
-		return name;
-	}
-
-	@Override
-	public List<? extends ParamDecl<?>> getParamDecls() {
-		return paramDecls;
-	}
-
-	@Override
-	public ReturnType getReturnType() {
-		return returnType;
-	}
-
-	@Override
-	public Optional<Stmt> getStmt() {
-		return stmt;
-	}
-
-	@Override
-	public ProcType<ReturnType> getType() {
-		// TODO Auto-generated method stub
-		throw new UnsupportedOperationException();
-	}
-
-	@Override
-	public ProcRefExpr<ReturnType> getRef() {
-		if (ref == null) {
-			ref = new ProcRefExprImpl<>(this);
-		}
-
-		return ref;
-	}
-
-	@Override
-<<<<<<< HEAD
-	public <P, R> R accept(final DeclVisitor<? super P, ? extends R> visitor, final P param) {
-		// TODO Auto-generated method stub
-		throw new UnsupportedOperationException("TODO: auto-generated method stub");
-=======
-	public int hashCode() {
-		int result = hashCode;
-		if (result == 0) {
-			result = HASH_SEED;
-			result = 31 * result + getName().hashCode();
-			result = 31 * result + getType().hashCode();
-			hashCode = result;
-		}
-		return result;
-	}
-
-	@Override
-	public boolean equals(final Object obj) {
-		return this == obj;
->>>>>>> 62c68d2a
-	}
-
-	@Override
-	public String toString() {
-		final StringBuilder sb = new StringBuilder();
-		sb.append("Proc(");
-		sb.append(name);
-		for (final ParamDecl<?> paramDecl : paramDecls) {
-			sb.append(", ");
-			sb.append(paramDecl);
-		}
-		sb.append(" : ");
-		sb.append(returnType);
-		return sb.toString();
-	}
-
-}
+package hu.bme.mit.inf.ttmc.formalism.common.decl.impl;
+
+import static com.google.common.base.Preconditions.checkNotNull;
+
+import java.util.List;
+import java.util.Optional;
+
+import com.google.common.collect.ImmutableList;
+
+import hu.bme.mit.inf.ttmc.constraint.decl.ParamDecl;
+import hu.bme.mit.inf.ttmc.constraint.type.Type;
+import hu.bme.mit.inf.ttmc.constraint.utils.DeclVisitor;
+import hu.bme.mit.inf.ttmc.formalism.common.decl.ProcDecl;
+import hu.bme.mit.inf.ttmc.formalism.common.expr.ProcRefExpr;
+import hu.bme.mit.inf.ttmc.formalism.common.expr.impl.ProcRefExprImpl;
+import hu.bme.mit.inf.ttmc.formalism.common.stmt.Stmt;
+import hu.bme.mit.inf.ttmc.formalism.common.type.ProcType;
+
+public final class ProcDeclImpl<ReturnType extends Type> implements ProcDecl<ReturnType> {
+
+	private static final int HASH_SEED = 4001;
+
+	private final String name;
+	private final List<ParamDecl<? extends Type>> paramDecls;
+	private final ReturnType returnType;
+	private final Optional<Stmt> stmt;
+
+	private volatile int hashCode;
+	private volatile ProcRefExpr<ReturnType> ref;
+
+	public ProcDeclImpl(final String name, final List<? extends ParamDecl<? extends Type>> paramDecls,
+			final ReturnType returnType, final Stmt stmt) {
+		this.name = checkNotNull(name);
+		this.paramDecls = ImmutableList.copyOf(checkNotNull(paramDecls));
+		this.returnType = checkNotNull(returnType);
+		this.stmt = Optional.of(checkNotNull(stmt));
+	}
+
+	public ProcDeclImpl(final String name, final List<? extends ParamDecl<? extends Type>> paramDecls,
+			final ReturnType returnType) {
+		this.name = checkNotNull(name);
+		this.paramDecls = ImmutableList.copyOf(checkNotNull(paramDecls));
+		this.returnType = checkNotNull(returnType);
+		this.stmt = Optional.empty();
+	}
+
+	@Override
+	public String getName() {
+		return name;
+	}
+
+	@Override
+	public List<? extends ParamDecl<?>> getParamDecls() {
+		return paramDecls;
+	}
+
+	@Override
+	public ReturnType getReturnType() {
+		return returnType;
+	}
+
+	@Override
+	public Optional<Stmt> getStmt() {
+		return stmt;
+	}
+
+	@Override
+	public ProcType<ReturnType> getType() {
+		// TODO Auto-generated method stub
+		throw new UnsupportedOperationException();
+	}
+
+	@Override
+	public ProcRefExpr<ReturnType> getRef() {
+		if (ref == null) {
+			ref = new ProcRefExprImpl<>(this);
+		}
+
+		return ref;
+	}
+
+	@Override
+
+	public <P, R> R accept(final DeclVisitor<? super P, ? extends R> visitor, final P param) {
+		// TODO Auto-generated method stub
+		throw new UnsupportedOperationException("TODO: auto-generated method stub");
+	}
+
+	@Override
+	public int hashCode() {
+		int result = hashCode;
+		if (result == 0) {
+			result = HASH_SEED;
+			result = 31 * result + getName().hashCode();
+			result = 31 * result + getType().hashCode();
+			hashCode = result;
+		}
+		return result;
+	}
+
+	@Override
+	public boolean equals(final Object obj) {
+		return this == obj;
+	}
+
+	@Override
+	public String toString() {
+		final StringBuilder sb = new StringBuilder();
+		sb.append("Proc(");
+		sb.append(name);
+		for (final ParamDecl<?> paramDecl : paramDecls) {
+			sb.append(", ");
+			sb.append(paramDecl);
+		}
+		sb.append(" : ");
+		sb.append(returnType);
+		return sb.toString();
+	}
+
+}