package hu.bme.mit.inf.ttmc.analysis.algorithm.impl;

import java.util.ArrayDeque;
import java.util.Collection;
import java.util.Deque;

import hu.bme.mit.inf.ttmc.analysis.Domain;
<<<<<<< HEAD
import hu.bme.mit.inf.ttmc.analysis.ErrorStates;
import hu.bme.mit.inf.ttmc.analysis.InitStates;
=======
import hu.bme.mit.inf.ttmc.analysis.FormalismAbstraction;
>>>>>>> f0c9a9c8
import hu.bme.mit.inf.ttmc.analysis.Precision;
import hu.bme.mit.inf.ttmc.analysis.State;
import hu.bme.mit.inf.ttmc.analysis.algorithm.Algorithm;

public class BasicAlgorithm<S extends State, P extends Precision> implements Algorithm<S, P> {

	private final Domain<S> domain;
<<<<<<< HEAD
	private final InitStates<S, P> initStates;
	private final TransferRelation<S, P> transferRelation;
	private final ErrorStates<S> errorStates;

	private boolean isErrorReached;

	public BasicAlgorithm(final Domain<S> domain, final InitStates<S, P> initStates, final TransferRelation<S, P> transferRelation,
			final ErrorStates<S> errorStates) {
		this.domain = domain;
		this.initStates = initStates;
		this.transferRelation = transferRelation;
		this.errorStates = errorStates;
=======
	private final FormalismAbstraction<S, P> formalismAbstraction;

	private boolean isErrorReached;

	public BasicAlgorithm(final Domain<S> domain, final FormalismAbstraction<S, P> formalismAbstraction) {
		this.domain = domain;
		this.formalismAbstraction = formalismAbstraction;
>>>>>>> f0c9a9c8
		this.isErrorReached = false;
	}

	@Override
	public Collection<S> run(final P precision) {
		isErrorReached = false;
<<<<<<< HEAD
		final Collection<? extends S> reachedSet = initStates.get(precision);
=======
		final Collection<? extends S> reachedSet = formalismAbstraction.getStartStates(precision);
>>>>>>> f0c9a9c8
		final Deque<S> waitlist = new ArrayDeque<S>(reachedSet);
		final Deque<S> reached = new ArrayDeque<S>(reachedSet);

		while (!waitlist.isEmpty()) {
			final S state = waitlist.pop();

<<<<<<< HEAD
			if (errorStates.isError(state)) {
=======
			if (formalismAbstraction.isTarget(state)) {
>>>>>>> f0c9a9c8
				isErrorReached = true;
				return reached;
			}

<<<<<<< HEAD
			for (final S succState : transferRelation.getSuccStates(state, precision)) {
=======
			for (final S succState : formalismAbstraction.getSuccStates(state, precision)) {
>>>>>>> f0c9a9c8
				if (!isCovered(succState, reached)) {
					waitlist.add(succState);
					reached.add(succState);
				}
			}
		}

		return reached;
	}

	private boolean isCovered(final S state, final Collection<? extends S> reached) {
		return reached.stream().anyMatch(s -> domain.isLeq(state, s));
	}

	public boolean isErrorReached() {
		return isErrorReached;
	}

}
<|MERGE_RESOLUTION|>--- conflicted
+++ resolved
@@ -1,92 +1,60 @@
-package hu.bme.mit.inf.ttmc.analysis.algorithm.impl;
-
-import java.util.ArrayDeque;
-import java.util.Collection;
-import java.util.Deque;
-
-import hu.bme.mit.inf.ttmc.analysis.Domain;
-<<<<<<< HEAD
-import hu.bme.mit.inf.ttmc.analysis.ErrorStates;
-import hu.bme.mit.inf.ttmc.analysis.InitStates;
-=======
-import hu.bme.mit.inf.ttmc.analysis.FormalismAbstraction;
->>>>>>> f0c9a9c8
-import hu.bme.mit.inf.ttmc.analysis.Precision;
-import hu.bme.mit.inf.ttmc.analysis.State;
-import hu.bme.mit.inf.ttmc.analysis.algorithm.Algorithm;
-
-public class BasicAlgorithm<S extends State, P extends Precision> implements Algorithm<S, P> {
-
-	private final Domain<S> domain;
-<<<<<<< HEAD
-	private final InitStates<S, P> initStates;
-	private final TransferRelation<S, P> transferRelation;
-	private final ErrorStates<S> errorStates;
-
-	private boolean isErrorReached;
-
-	public BasicAlgorithm(final Domain<S> domain, final InitStates<S, P> initStates, final TransferRelation<S, P> transferRelation,
-			final ErrorStates<S> errorStates) {
-		this.domain = domain;
-		this.initStates = initStates;
-		this.transferRelation = transferRelation;
-		this.errorStates = errorStates;
-=======
-	private final FormalismAbstraction<S, P> formalismAbstraction;
-
-	private boolean isErrorReached;
-
-	public BasicAlgorithm(final Domain<S> domain, final FormalismAbstraction<S, P> formalismAbstraction) {
-		this.domain = domain;
-		this.formalismAbstraction = formalismAbstraction;
->>>>>>> f0c9a9c8
-		this.isErrorReached = false;
-	}
-
-	@Override
-	public Collection<S> run(final P precision) {
-		isErrorReached = false;
-<<<<<<< HEAD
-		final Collection<? extends S> reachedSet = initStates.get(precision);
-=======
-		final Collection<? extends S> reachedSet = formalismAbstraction.getStartStates(precision);
->>>>>>> f0c9a9c8
-		final Deque<S> waitlist = new ArrayDeque<S>(reachedSet);
-		final Deque<S> reached = new ArrayDeque<S>(reachedSet);
-
-		while (!waitlist.isEmpty()) {
-			final S state = waitlist.pop();
-
-<<<<<<< HEAD
-			if (errorStates.isError(state)) {
-=======
-			if (formalismAbstraction.isTarget(state)) {
->>>>>>> f0c9a9c8
-				isErrorReached = true;
-				return reached;
-			}
-
-<<<<<<< HEAD
-			for (final S succState : transferRelation.getSuccStates(state, precision)) {
-=======
-			for (final S succState : formalismAbstraction.getSuccStates(state, precision)) {
->>>>>>> f0c9a9c8
-				if (!isCovered(succState, reached)) {
-					waitlist.add(succState);
-					reached.add(succState);
-				}
-			}
-		}
-
-		return reached;
-	}
-
-	private boolean isCovered(final S state, final Collection<? extends S> reached) {
-		return reached.stream().anyMatch(s -> domain.isLeq(state, s));
-	}
-
-	public boolean isErrorReached() {
-		return isErrorReached;
-	}
-
-}
+package hu.bme.mit.inf.ttmc.analysis.algorithm.impl;
+
+import java.util.ArrayDeque;
+import java.util.Collection;
+import java.util.Deque;
+
+import hu.bme.mit.inf.ttmc.analysis.Domain;
+import hu.bme.mit.inf.ttmc.analysis.FormalismAbstraction;
+import hu.bme.mit.inf.ttmc.analysis.Precision;
+import hu.bme.mit.inf.ttmc.analysis.State;
+import hu.bme.mit.inf.ttmc.analysis.algorithm.Algorithm;
+
+public class BasicAlgorithm<S extends State, P extends Precision> implements Algorithm<S, P> {
+
+	private final Domain<S> domain;
+	private final FormalismAbstraction<S, P> formalismAbstraction;
+
+	private boolean isErrorReached;
+
+	public BasicAlgorithm(final Domain<S> domain, final FormalismAbstraction<S, P> formalismAbstraction) {
+		this.domain = domain;
+		this.formalismAbstraction = formalismAbstraction;
+		this.isErrorReached = false;
+	}
+
+	@Override
+	public Collection<S> run(final P precision) {
+		isErrorReached = false;
+		final Collection<? extends S> reachedSet = formalismAbstraction.getStartStates(precision);
+		final Deque<S> waitlist = new ArrayDeque<S>(reachedSet);
+		final Deque<S> reached = new ArrayDeque<S>(reachedSet);
+
+		while (!waitlist.isEmpty()) {
+			final S state = waitlist.pop();
+
+			if (formalismAbstraction.isTarget(state)) {
+				isErrorReached = true;
+				return reached;
+			}
+
+			for (final S succState : formalismAbstraction.getSuccStates(state, precision)) {
+				if (!isCovered(succState, reached)) {
+					waitlist.add(succState);
+					reached.add(succState);
+				}
+			}
+		}
+
+		return reached;
+	}
+
+	private boolean isCovered(final S state, final Collection<? extends S> reached) {
+		return reached.stream().anyMatch(s -> domain.isLeq(state, s));
+	}
+
+	public boolean isErrorReached() {
+		return isErrorReached;
+	}
+
+}