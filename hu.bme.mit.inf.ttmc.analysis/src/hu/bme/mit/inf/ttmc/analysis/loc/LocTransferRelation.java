--- conflicted
+++ resolved
@@ -1,48 +1,41 @@
-package hu.bme.mit.inf.ttmc.analysis.loc;
-
-import static com.google.common.base.Preconditions.checkNotNull;
-import static java.util.stream.Collectors.toList;
-
-import java.util.Collection;
-import java.util.Collections;
-import java.util.stream.Stream;
-
-import hu.bme.mit.inf.ttmc.analysis.AutomatonTransferRelation;
-<<<<<<< HEAD
-import hu.bme.mit.inf.ttmc.analysis.impl.NullPrecision;
-import hu.bme.mit.inf.ttmc.formalism.common.Edge;
-import hu.bme.mit.inf.ttmc.formalism.common.Loc;
-=======
-import hu.bme.mit.inf.ttmc.formalism.common.automaton.Edge;
-import hu.bme.mit.inf.ttmc.formalism.common.automaton.Loc;
->>>>>>> 26b991c9
-
-public class LocTransferRelation<L extends Loc<L, E>, E extends Edge<L, E>>
-		implements AutomatonTransferRelation<LocState<L>, NullPrecision, E> {
-
-	@Override
-	public Collection<LocState<L>> getSuccStates(final LocState<L> state, final NullPrecision precision) {
-		checkNotNull(state);
-
-		final L loc = state.getLoc();
-		final Stream<L> succLocs = loc.getOutEdges().stream().map(e -> e.getTarget());
-		final Collection<LocState<L>> succStates = succLocs.map(l -> LocState.create(l)).collect(toList());
-		return succStates;
-	}
-
-	@Override
-	public Collection<LocState<L>> getSuccStatesForEdge(final LocState<L> state, final NullPrecision precision,
-			final E edge) {
-		checkNotNull(state);
-		checkNotNull(edge);
-
-		final L loc = state.getLoc();
-		if (loc.getOutEdges().contains(edge)) {
-			final LocState<L> succState = LocState.create(edge.getTarget());
-			return Collections.singletonList(succState);
-		} else {
-			return Collections.emptyList();
-		}
-	}
-
+package hu.bme.mit.inf.ttmc.analysis.loc;
+
+import static com.google.common.base.Preconditions.checkNotNull;
+import static java.util.stream.Collectors.toList;
+
+import java.util.Collection;
+import java.util.Collections;
+import java.util.stream.Stream;
+
+import hu.bme.mit.inf.ttmc.analysis.AutomatonTransferRelation;
+import hu.bme.mit.inf.ttmc.analysis.impl.NullPrecision;
+import hu.bme.mit.inf.ttmc.formalism.common.automaton.Edge;
+import hu.bme.mit.inf.ttmc.formalism.common.automaton.Loc;
+
+public class LocTransferRelation<L extends Loc<L, E>, E extends Edge<L, E>> implements AutomatonTransferRelation<LocState<L>, NullPrecision, E> {
+
+	@Override
+	public Collection<LocState<L>> getSuccStates(final LocState<L> state, final NullPrecision precision) {
+		checkNotNull(state);
+
+		final L loc = state.getLoc();
+		final Stream<L> succLocs = loc.getOutEdges().stream().map(e -> e.getTarget());
+		final Collection<LocState<L>> succStates = succLocs.map(l -> LocState.create(l)).collect(toList());
+		return succStates;
+	}
+
+	@Override
+	public Collection<LocState<L>> getSuccStatesForEdge(final LocState<L> state, final NullPrecision precision, final E edge) {
+		checkNotNull(state);
+		checkNotNull(edge);
+
+		final L loc = state.getLoc();
+		if (loc.getOutEdges().contains(edge)) {
+			final LocState<L> succState = LocState.create(edge.getTarget());
+			return Collections.singletonList(succState);
+		} else {
+			return Collections.emptyList();
+		}
+	}
+
 }