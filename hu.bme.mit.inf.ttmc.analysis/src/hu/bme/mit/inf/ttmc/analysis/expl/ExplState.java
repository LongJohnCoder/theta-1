package hu.bme.mit.inf.ttmc.analysis.expl;

import static com.google.common.base.Preconditions.checkNotNull;

import java.util.Collection;
import java.util.Optional;
import java.util.StringJoiner;

import hu.bme.mit.inf.ttmc.analysis.ExprState;
import hu.bme.mit.inf.ttmc.core.decl.Decl;
import hu.bme.mit.inf.ttmc.core.expr.Expr;
import hu.bme.mit.inf.ttmc.core.expr.LitExpr;
import hu.bme.mit.inf.ttmc.core.model.Assignment;
import hu.bme.mit.inf.ttmc.core.type.BoolType;
import hu.bme.mit.inf.ttmc.core.type.Type;
import hu.bme.mit.inf.ttmc.formalism.common.Valuation;
import hu.bme.mit.inf.ttmc.formalism.common.decl.VarDecl;

public class ExplState implements ExprState, Assignment {

	private static final int HASH_SEED = 6659;

	private final Valuation values;

	private volatile int hashCode;

	private ExplState(final Valuation values) {
		this.values = checkNotNull(values);
	}

	public static ExplState create(final Valuation values) {
		return new ExplState(values);
	}

	public Collection<? extends VarDecl<? extends Type>> getVars() {
		return values.getDecls();
	}

	public <ExprType extends Type> LitExpr<ExprType> getValue(final VarDecl<ExprType> varDecl) {
		return values.eval(varDecl).get();
	}

	@Override
	public Expr<? extends BoolType> toExpr() {
		return values.toExpr();
	}

	@Override
	public int hashCode() {
		int result = hashCode;
		if (result == 0) {
			result = HASH_SEED;
			result = 31 * result + values.hashCode();
			hashCode = result;
		}
		return result;
	}

	@Override
	public boolean equals(final Object obj) {
		if (this == obj) {
			return true;
		} else if (obj instanceof ExplState) {
			final ExplState that = (ExplState) obj;
			return this.values.equals(that.values);
		} else {
			return false;
		}
	}

	@Override
	public String toString() {
		final StringBuilder sb = new StringBuilder();
		sb.append("ExplState(");
		final String prefix = sb.toString();
		final String suffix = ")";
		final StringJoiner sj = new StringJoiner(", ", prefix, suffix);
		for (final VarDecl<? extends Type> varDecl : values.getDecls()) {
			sj.add(varDecl.getName() + " = " + getValue(varDecl));
		}
		return sj.toString();
	}

	@Override
	public Collection<? extends Decl<?, ?>> getDecls() {
		return values.getDecls();
	}

	@Override
	public <DeclType extends Type, DeclKind extends Decl<DeclType, DeclKind>> Optional<LitExpr<DeclType>> eval(final Decl<DeclType, DeclKind> decl) {
		return values.eval(decl);
	}
<<<<<<< HEAD

	@Override
	public Expr<? extends BoolType> toExpr() {
		return asExpr();
	}
=======
>>>>>>> 0f5b2f12
}
<|MERGE_RESOLUTION|>--- conflicted
+++ resolved
@@ -1,101 +1,93 @@
-package hu.bme.mit.inf.ttmc.analysis.expl;
-
-import static com.google.common.base.Preconditions.checkNotNull;
-
-import java.util.Collection;
-import java.util.Optional;
-import java.util.StringJoiner;
-
-import hu.bme.mit.inf.ttmc.analysis.ExprState;
-import hu.bme.mit.inf.ttmc.core.decl.Decl;
-import hu.bme.mit.inf.ttmc.core.expr.Expr;
-import hu.bme.mit.inf.ttmc.core.expr.LitExpr;
-import hu.bme.mit.inf.ttmc.core.model.Assignment;
-import hu.bme.mit.inf.ttmc.core.type.BoolType;
-import hu.bme.mit.inf.ttmc.core.type.Type;
-import hu.bme.mit.inf.ttmc.formalism.common.Valuation;
-import hu.bme.mit.inf.ttmc.formalism.common.decl.VarDecl;
-
-public class ExplState implements ExprState, Assignment {
-
-	private static final int HASH_SEED = 6659;
-
-	private final Valuation values;
-
-	private volatile int hashCode;
-
-	private ExplState(final Valuation values) {
-		this.values = checkNotNull(values);
-	}
-
-	public static ExplState create(final Valuation values) {
-		return new ExplState(values);
-	}
-
-	public Collection<? extends VarDecl<? extends Type>> getVars() {
-		return values.getDecls();
-	}
-
-	public <ExprType extends Type> LitExpr<ExprType> getValue(final VarDecl<ExprType> varDecl) {
-		return values.eval(varDecl).get();
-	}
-
-	@Override
-	public Expr<? extends BoolType> toExpr() {
-		return values.toExpr();
-	}
-
-	@Override
-	public int hashCode() {
-		int result = hashCode;
-		if (result == 0) {
-			result = HASH_SEED;
-			result = 31 * result + values.hashCode();
-			hashCode = result;
-		}
-		return result;
-	}
-
-	@Override
-	public boolean equals(final Object obj) {
-		if (this == obj) {
-			return true;
-		} else if (obj instanceof ExplState) {
-			final ExplState that = (ExplState) obj;
-			return this.values.equals(that.values);
-		} else {
-			return false;
-		}
-	}
-
-	@Override
-	public String toString() {
-		final StringBuilder sb = new StringBuilder();
-		sb.append("ExplState(");
-		final String prefix = sb.toString();
-		final String suffix = ")";
-		final StringJoiner sj = new StringJoiner(", ", prefix, suffix);
-		for (final VarDecl<? extends Type> varDecl : values.getDecls()) {
-			sj.add(varDecl.getName() + " = " + getValue(varDecl));
-		}
-		return sj.toString();
-	}
-
-	@Override
-	public Collection<? extends Decl<?, ?>> getDecls() {
-		return values.getDecls();
-	}
-
-	@Override
-	public <DeclType extends Type, DeclKind extends Decl<DeclType, DeclKind>> Optional<LitExpr<DeclType>> eval(final Decl<DeclType, DeclKind> decl) {
-		return values.eval(decl);
-	}
-<<<<<<< HEAD
-
-	@Override
-	public Expr<? extends BoolType> toExpr() {
-		return asExpr();
-	}
-=======
->>>>>>> 0f5b2f12
-}
+package hu.bme.mit.inf.ttmc.analysis.expl;
+
+import static com.google.common.base.Preconditions.checkNotNull;
+
+import java.util.Collection;
+import java.util.Optional;
+import java.util.StringJoiner;
+
+import hu.bme.mit.inf.ttmc.analysis.ExprState;
+import hu.bme.mit.inf.ttmc.core.decl.Decl;
+import hu.bme.mit.inf.ttmc.core.expr.Expr;
+import hu.bme.mit.inf.ttmc.core.expr.LitExpr;
+import hu.bme.mit.inf.ttmc.core.model.Assignment;
+import hu.bme.mit.inf.ttmc.core.type.BoolType;
+import hu.bme.mit.inf.ttmc.core.type.Type;
+import hu.bme.mit.inf.ttmc.formalism.common.Valuation;
+import hu.bme.mit.inf.ttmc.formalism.common.decl.VarDecl;
+
+public class ExplState implements ExprState, Assignment {
+
+	private static final int HASH_SEED = 6659;
+
+	private final Valuation values;
+
+	private volatile int hashCode;
+
+	private ExplState(final Valuation values) {
+		this.values = checkNotNull(values);
+	}
+
+	public static ExplState create(final Valuation values) {
+		return new ExplState(values);
+	}
+
+	public Collection<? extends VarDecl<? extends Type>> getVars() {
+		return values.getDecls();
+	}
+
+	public <ExprType extends Type> LitExpr<ExprType> getValue(final VarDecl<ExprType> varDecl) {
+		return values.eval(varDecl).get();
+	}
+
+	@Override
+	public Expr<? extends BoolType> toExpr() {
+		return values.toExpr();
+	}
+
+	@Override
+	public int hashCode() {
+		int result = hashCode;
+		if (result == 0) {
+			result = HASH_SEED;
+			result = 31 * result + values.hashCode();
+			hashCode = result;
+		}
+		return result;
+	}
+
+	@Override
+	public boolean equals(final Object obj) {
+		if (this == obj) {
+			return true;
+		} else if (obj instanceof ExplState) {
+			final ExplState that = (ExplState) obj;
+			return this.values.equals(that.values);
+		} else {
+			return false;
+		}
+	}
+
+	@Override
+	public String toString() {
+		final StringBuilder sb = new StringBuilder();
+		sb.append("ExplState(");
+		final String prefix = sb.toString();
+		final String suffix = ")";
+		final StringJoiner sj = new StringJoiner(", ", prefix, suffix);
+		for (final VarDecl<? extends Type> varDecl : values.getDecls()) {
+			sj.add(varDecl.getName() + " = " + getValue(varDecl));
+		}
+		return sj.toString();
+	}
+
+	@Override
+	public Collection<? extends Decl<?, ?>> getDecls() {
+		return values.getDecls();
+	}
+
+	@Override
+	public <DeclType extends Type, DeclKind extends Decl<DeclType, DeclKind>> Optional<LitExpr<DeclType>> eval(final Decl<DeclType, DeclKind> decl) {
+		return values.eval(decl);
+	}
+}