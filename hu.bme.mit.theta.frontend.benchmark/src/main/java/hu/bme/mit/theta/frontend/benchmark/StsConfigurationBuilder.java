--- conflicted
+++ resolved
@@ -1,188 +1,183 @@
-package hu.bme.mit.theta.frontend.benchmark;
-
-<<<<<<< HEAD
-import static hu.bme.mit.theta.core.expr.Exprs.And;
-import static hu.bme.mit.theta.core.expr.Exprs.Not;
-=======
-import static hu.bme.mit.theta.core.expr.impl.Exprs.Not;
->>>>>>> a7d18f75
-
-import java.util.function.Predicate;
-
-import hu.bme.mit.theta.analysis.Action;
-import hu.bme.mit.theta.analysis.Analysis;
-import hu.bme.mit.theta.analysis.LTS;
-import hu.bme.mit.theta.analysis.Prec;
-import hu.bme.mit.theta.analysis.State;
-import hu.bme.mit.theta.analysis.algorithm.ArgBuilder;
-import hu.bme.mit.theta.analysis.algorithm.SafetyChecker;
-import hu.bme.mit.theta.analysis.algorithm.cegar.Abstractor;
-import hu.bme.mit.theta.analysis.algorithm.cegar.CegarChecker;
-import hu.bme.mit.theta.analysis.algorithm.cegar.Refiner;
-import hu.bme.mit.theta.analysis.algorithm.cegar.WaitlistBasedAbstractor;
-import hu.bme.mit.theta.analysis.expl.ExplAnalysis;
-import hu.bme.mit.theta.analysis.expl.ExplPrec;
-import hu.bme.mit.theta.analysis.expl.ExplState;
-import hu.bme.mit.theta.analysis.expl.ExplStatePredicate;
-import hu.bme.mit.theta.analysis.expl.ItpRefToExplPrec;
-import hu.bme.mit.theta.analysis.expl.VarsRefToExplPrec;
-import hu.bme.mit.theta.analysis.expr.ExprAction;
-import hu.bme.mit.theta.analysis.expr.ExprState;
-import hu.bme.mit.theta.analysis.expr.ExprStatePredicate;
-import hu.bme.mit.theta.analysis.expr.refinement.ExprTraceBwBinItpChecker;
-import hu.bme.mit.theta.analysis.expr.refinement.ExprTraceChecker;
-import hu.bme.mit.theta.analysis.expr.refinement.ExprTraceFwBinItpChecker;
-import hu.bme.mit.theta.analysis.expr.refinement.ExprTraceSeqItpChecker;
-import hu.bme.mit.theta.analysis.expr.refinement.ExprTraceUnsatCoreChecker;
-import hu.bme.mit.theta.analysis.expr.refinement.ItpRefutation;
-import hu.bme.mit.theta.analysis.expr.refinement.JoiningPrecRefiner;
-import hu.bme.mit.theta.analysis.expr.refinement.SingleExprTraceRefiner;
-import hu.bme.mit.theta.analysis.pred.ItpRefToSimplePredPrec;
-import hu.bme.mit.theta.analysis.pred.PredAnalysis;
-import hu.bme.mit.theta.analysis.pred.PredPrec;
-import hu.bme.mit.theta.analysis.pred.PredState;
-import hu.bme.mit.theta.analysis.pred.SimplePredPrec;
-import hu.bme.mit.theta.analysis.sts.StsAction;
-import hu.bme.mit.theta.analysis.sts.StsEmptyInitPrec;
-import hu.bme.mit.theta.analysis.sts.StsInitPrec;
-import hu.bme.mit.theta.analysis.sts.StsLts;
-import hu.bme.mit.theta.analysis.sts.StsPropInitPrec;
-import hu.bme.mit.theta.analysis.waitlist.PriorityWaitlist;
-import hu.bme.mit.theta.common.logging.Logger;
-import hu.bme.mit.theta.core.expr.Expr;
-import hu.bme.mit.theta.core.type.BoolType;
-import hu.bme.mit.theta.formalism.sts.STS;
-import hu.bme.mit.theta.solver.ItpSolver;
-import hu.bme.mit.theta.solver.SolverFactory;
-
-public final class StsConfigurationBuilder extends ConfigurationBuilder {
-
-	public enum InitPrec {
-		EMPTY, PROP
-	};
-
-	private InitPrec initPrec = InitPrec.EMPTY;
-
-	public StsConfigurationBuilder(final Domain domain, final Refinement refinement) {
-		super(domain, refinement);
-	}
-
-	public StsConfigurationBuilder logger(final Logger logger) {
-		setLogger(logger);
-		return this;
-	}
-
-	public StsConfigurationBuilder solverFactory(final SolverFactory solverFactory) {
-		setSolverFactory(solverFactory);
-		return this;
-	}
-
-	public StsConfigurationBuilder search(final Search search) {
-		setSearch(search);
-		return this;
-	}
-
-	public StsConfigurationBuilder predSplit(final PredSplit predSplit) {
-		setPredSplit(predSplit);
-		return this;
-	}
-
-	public StsConfigurationBuilder initPrec(final InitPrec initPrec) {
-		this.initPrec = initPrec;
-		return this;
-	}
-
-	public InitPrec getInitPrec() {
-		return initPrec;
-	}
-
-	public Configuration<? extends State, ? extends Action, ? extends Prec> build(final STS sts) {
-		final ItpSolver solver = getSolverFactory().createItpSolver();
-		final LTS<State, StsAction> lts = StsLts.create(sts);
-		final Expr<? extends BoolType> init = sts.getInit();
-		final Expr<? extends BoolType> negProp = Not(sts.getProp());
-
-		StsInitPrec initPrecBuilder = null;
-		switch (initPrec) {
-		case EMPTY:
-			initPrecBuilder = new StsEmptyInitPrec();
-			break;
-		case PROP:
-			initPrecBuilder = new StsPropInitPrec();
-			break;
-		default:
-			throw new UnsupportedOperationException();
-		}
-
-		if (getDomain() == Domain.EXPL) {
-			final Predicate<ExplState> target = new ExplStatePredicate(negProp, solver);
-			final Analysis<ExplState, ExprAction, ExplPrec> analysis = ExplAnalysis.create(solver, init);
-			final ArgBuilder<ExplState, StsAction, ExplPrec> argBuilder = ArgBuilder.create(lts, analysis, target);
-			final Abstractor<ExplState, StsAction, ExplPrec> abstractor = WaitlistBasedAbstractor.create(argBuilder,
-					PriorityWaitlist.supplier(getSearch().comparator), getLogger());
-
-			Refiner<ExplState, StsAction, ExplPrec> refiner = null;
-
-			switch (getRefinement()) {
-			case FW_BIN_ITP:
-				refiner = SingleExprTraceRefiner.create(ExprTraceFwBinItpChecker.create(init, negProp, solver),
-						JoiningPrecRefiner.create(new ItpRefToExplPrec()), getLogger());
-				break;
-			case BW_BIN_ITP:
-				refiner = SingleExprTraceRefiner.create(ExprTraceBwBinItpChecker.create(init, negProp, solver),
-						JoiningPrecRefiner.create(new ItpRefToExplPrec()), getLogger());
-				break;
-			case SEQ_ITP:
-				refiner = SingleExprTraceRefiner.create(ExprTraceSeqItpChecker.create(init, negProp, solver),
-						JoiningPrecRefiner.create(new ItpRefToExplPrec()), getLogger());
-				break;
-			case UNSAT_CORE:
-				refiner = SingleExprTraceRefiner.create(ExprTraceUnsatCoreChecker.create(init, negProp, solver),
-						JoiningPrecRefiner.create(new VarsRefToExplPrec()), getLogger());
-				break;
-			default:
-				throw new UnsupportedOperationException();
-			}
-
-			final SafetyChecker<ExplState, StsAction, ExplPrec> checker = CegarChecker.create(abstractor, refiner,
-					getLogger());
-			final ExplPrec prec = initPrecBuilder.createExpl(sts);
-			return Configuration.create(checker, prec);
-
-		} else if (getDomain() == Domain.PRED) {
-			final Predicate<ExprState> target = new ExprStatePredicate(negProp, solver);
-			final Analysis<PredState, ExprAction, PredPrec> analysis = PredAnalysis.create(solver, init);
-			final ArgBuilder<PredState, StsAction, SimplePredPrec> argBuilder = ArgBuilder.create(lts, analysis,
-					target);
-			final Abstractor<PredState, StsAction, SimplePredPrec> abstractor = WaitlistBasedAbstractor
-					.create(argBuilder, PriorityWaitlist.supplier(getSearch().comparator), getLogger());
-
-			ExprTraceChecker<ItpRefutation> exprTraceChecker = null;
-			switch (getRefinement()) {
-			case FW_BIN_ITP:
-				exprTraceChecker = ExprTraceFwBinItpChecker.create(init, negProp, solver);
-				break;
-			case BW_BIN_ITP:
-				exprTraceChecker = ExprTraceBwBinItpChecker.create(init, negProp, solver);
-				break;
-			case SEQ_ITP:
-				exprTraceChecker = ExprTraceSeqItpChecker.create(init, negProp, solver);
-				break;
-			default:
-				throw new UnsupportedOperationException();
-			}
-			final Refiner<PredState, StsAction, SimplePredPrec> refiner = SingleExprTraceRefiner.create(
-					exprTraceChecker,
-					JoiningPrecRefiner.create(new ItpRefToSimplePredPrec(solver, getPredSplit().splitter)),
-					getLogger());
-
-			final SafetyChecker<PredState, StsAction, SimplePredPrec> checker = CegarChecker.create(abstractor, refiner,
-					getLogger());
-
-			final SimplePredPrec prec = initPrecBuilder.createSimplePred(sts, solver);
-			return Configuration.create(checker, prec);
-		} else {
-			throw new UnsupportedOperationException();
-		}
-	}
-}
+package hu.bme.mit.theta.frontend.benchmark;
+
+import static hu.bme.mit.theta.core.expr.Exprs.Not;
+
+import java.util.function.Predicate;
+
+import hu.bme.mit.theta.analysis.Action;
+import hu.bme.mit.theta.analysis.Analysis;
+import hu.bme.mit.theta.analysis.LTS;
+import hu.bme.mit.theta.analysis.Prec;
+import hu.bme.mit.theta.analysis.State;
+import hu.bme.mit.theta.analysis.algorithm.ArgBuilder;
+import hu.bme.mit.theta.analysis.algorithm.SafetyChecker;
+import hu.bme.mit.theta.analysis.algorithm.cegar.Abstractor;
+import hu.bme.mit.theta.analysis.algorithm.cegar.CegarChecker;
+import hu.bme.mit.theta.analysis.algorithm.cegar.Refiner;
+import hu.bme.mit.theta.analysis.algorithm.cegar.WaitlistBasedAbstractor;
+import hu.bme.mit.theta.analysis.expl.ExplAnalysis;
+import hu.bme.mit.theta.analysis.expl.ExplPrec;
+import hu.bme.mit.theta.analysis.expl.ExplState;
+import hu.bme.mit.theta.analysis.expl.ExplStatePredicate;
+import hu.bme.mit.theta.analysis.expl.ItpRefToExplPrec;
+import hu.bme.mit.theta.analysis.expl.VarsRefToExplPrec;
+import hu.bme.mit.theta.analysis.expr.ExprAction;
+import hu.bme.mit.theta.analysis.expr.ExprState;
+import hu.bme.mit.theta.analysis.expr.ExprStatePredicate;
+import hu.bme.mit.theta.analysis.expr.refinement.ExprTraceBwBinItpChecker;
+import hu.bme.mit.theta.analysis.expr.refinement.ExprTraceChecker;
+import hu.bme.mit.theta.analysis.expr.refinement.ExprTraceFwBinItpChecker;
+import hu.bme.mit.theta.analysis.expr.refinement.ExprTraceSeqItpChecker;
+import hu.bme.mit.theta.analysis.expr.refinement.ExprTraceUnsatCoreChecker;
+import hu.bme.mit.theta.analysis.expr.refinement.ItpRefutation;
+import hu.bme.mit.theta.analysis.expr.refinement.JoiningPrecRefiner;
+import hu.bme.mit.theta.analysis.expr.refinement.SingleExprTraceRefiner;
+import hu.bme.mit.theta.analysis.pred.ItpRefToSimplePredPrec;
+import hu.bme.mit.theta.analysis.pred.PredAnalysis;
+import hu.bme.mit.theta.analysis.pred.PredPrec;
+import hu.bme.mit.theta.analysis.pred.PredState;
+import hu.bme.mit.theta.analysis.pred.SimplePredPrec;
+import hu.bme.mit.theta.analysis.sts.StsAction;
+import hu.bme.mit.theta.analysis.sts.StsEmptyInitPrec;
+import hu.bme.mit.theta.analysis.sts.StsInitPrec;
+import hu.bme.mit.theta.analysis.sts.StsLts;
+import hu.bme.mit.theta.analysis.sts.StsPropInitPrec;
+import hu.bme.mit.theta.analysis.waitlist.PriorityWaitlist;
+import hu.bme.mit.theta.common.logging.Logger;
+import hu.bme.mit.theta.core.expr.Expr;
+import hu.bme.mit.theta.core.type.BoolType;
+import hu.bme.mit.theta.formalism.sts.STS;
+import hu.bme.mit.theta.solver.ItpSolver;
+import hu.bme.mit.theta.solver.SolverFactory;
+
+public final class StsConfigurationBuilder extends ConfigurationBuilder {
+
+	public enum InitPrec {
+		EMPTY, PROP
+	};
+
+	private InitPrec initPrec = InitPrec.EMPTY;
+
+	public StsConfigurationBuilder(final Domain domain, final Refinement refinement) {
+		super(domain, refinement);
+	}
+
+	public StsConfigurationBuilder logger(final Logger logger) {
+		setLogger(logger);
+		return this;
+	}
+
+	public StsConfigurationBuilder solverFactory(final SolverFactory solverFactory) {
+		setSolverFactory(solverFactory);
+		return this;
+	}
+
+	public StsConfigurationBuilder search(final Search search) {
+		setSearch(search);
+		return this;
+	}
+
+	public StsConfigurationBuilder predSplit(final PredSplit predSplit) {
+		setPredSplit(predSplit);
+		return this;
+	}
+
+	public StsConfigurationBuilder initPrec(final InitPrec initPrec) {
+		this.initPrec = initPrec;
+		return this;
+	}
+
+	public InitPrec getInitPrec() {
+		return initPrec;
+	}
+
+	public Configuration<? extends State, ? extends Action, ? extends Prec> build(final STS sts) {
+		final ItpSolver solver = getSolverFactory().createItpSolver();
+		final LTS<State, StsAction> lts = StsLts.create(sts);
+		final Expr<? extends BoolType> init = sts.getInit();
+		final Expr<? extends BoolType> negProp = Not(sts.getProp());
+
+		StsInitPrec initPrecBuilder = null;
+		switch (initPrec) {
+		case EMPTY:
+			initPrecBuilder = new StsEmptyInitPrec();
+			break;
+		case PROP:
+			initPrecBuilder = new StsPropInitPrec();
+			break;
+		default:
+			throw new UnsupportedOperationException();
+		}
+
+		if (getDomain() == Domain.EXPL) {
+			final Predicate<ExplState> target = new ExplStatePredicate(negProp, solver);
+			final Analysis<ExplState, ExprAction, ExplPrec> analysis = ExplAnalysis.create(solver, init);
+			final ArgBuilder<ExplState, StsAction, ExplPrec> argBuilder = ArgBuilder.create(lts, analysis, target);
+			final Abstractor<ExplState, StsAction, ExplPrec> abstractor = WaitlistBasedAbstractor.create(argBuilder,
+					PriorityWaitlist.supplier(getSearch().comparator), getLogger());
+
+			Refiner<ExplState, StsAction, ExplPrec> refiner = null;
+
+			switch (getRefinement()) {
+			case FW_BIN_ITP:
+				refiner = SingleExprTraceRefiner.create(ExprTraceFwBinItpChecker.create(init, negProp, solver),
+						JoiningPrecRefiner.create(new ItpRefToExplPrec()), getLogger());
+				break;
+			case BW_BIN_ITP:
+				refiner = SingleExprTraceRefiner.create(ExprTraceBwBinItpChecker.create(init, negProp, solver),
+						JoiningPrecRefiner.create(new ItpRefToExplPrec()), getLogger());
+				break;
+			case SEQ_ITP:
+				refiner = SingleExprTraceRefiner.create(ExprTraceSeqItpChecker.create(init, negProp, solver),
+						JoiningPrecRefiner.create(new ItpRefToExplPrec()), getLogger());
+				break;
+			case UNSAT_CORE:
+				refiner = SingleExprTraceRefiner.create(ExprTraceUnsatCoreChecker.create(init, negProp, solver),
+						JoiningPrecRefiner.create(new VarsRefToExplPrec()), getLogger());
+				break;
+			default:
+				throw new UnsupportedOperationException();
+			}
+
+			final SafetyChecker<ExplState, StsAction, ExplPrec> checker = CegarChecker.create(abstractor, refiner,
+					getLogger());
+			final ExplPrec prec = initPrecBuilder.createExpl(sts);
+			return Configuration.create(checker, prec);
+
+		} else if (getDomain() == Domain.PRED) {
+			final Predicate<ExprState> target = new ExprStatePredicate(negProp, solver);
+			final Analysis<PredState, ExprAction, PredPrec> analysis = PredAnalysis.create(solver, init);
+			final ArgBuilder<PredState, StsAction, SimplePredPrec> argBuilder = ArgBuilder.create(lts, analysis,
+					target);
+			final Abstractor<PredState, StsAction, SimplePredPrec> abstractor = WaitlistBasedAbstractor
+					.create(argBuilder, PriorityWaitlist.supplier(getSearch().comparator), getLogger());
+
+			ExprTraceChecker<ItpRefutation> exprTraceChecker = null;
+			switch (getRefinement()) {
+			case FW_BIN_ITP:
+				exprTraceChecker = ExprTraceFwBinItpChecker.create(init, negProp, solver);
+				break;
+			case BW_BIN_ITP:
+				exprTraceChecker = ExprTraceBwBinItpChecker.create(init, negProp, solver);
+				break;
+			case SEQ_ITP:
+				exprTraceChecker = ExprTraceSeqItpChecker.create(init, negProp, solver);
+				break;
+			default:
+				throw new UnsupportedOperationException();
+			}
+			final Refiner<PredState, StsAction, SimplePredPrec> refiner = SingleExprTraceRefiner.create(
+					exprTraceChecker,
+					JoiningPrecRefiner.create(new ItpRefToSimplePredPrec(solver, getPredSplit().splitter)),
+					getLogger());
+
+			final SafetyChecker<PredState, StsAction, SimplePredPrec> checker = CegarChecker.create(abstractor, refiner,
+					getLogger());
+
+			final SimplePredPrec prec = initPrecBuilder.createSimplePred(sts, solver);
+			return Configuration.create(checker, prec);
+		} else {
+			throw new UnsupportedOperationException();
+		}
+	}
+}