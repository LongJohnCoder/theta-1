--- conflicted
+++ resolved
@@ -1,114 +1,103 @@
-package hu.bme.mit.theta.frontend.benchmark;
-
-import hu.bme.mit.theta.analysis.algorithm.ArgNodeComparators;
-import hu.bme.mit.theta.analysis.algorithm.ArgNodeComparators.ArgNodeComparator;
-import hu.bme.mit.theta.analysis.pred.ExprSplitters;
-import hu.bme.mit.theta.analysis.pred.ExprSplitters.ExprSplitter;
-import hu.bme.mit.theta.common.logging.Logger;
-import hu.bme.mit.theta.common.logging.impl.NullLogger;
-<<<<<<< HEAD
-import hu.bme.mit.theta.core.Expr;
-import hu.bme.mit.theta.core.type.booltype.BoolType;
-=======
->>>>>>> f29be92a
-import hu.bme.mit.theta.solver.SolverFactory;
-import hu.bme.mit.theta.solver.z3.Z3SolverFactory;
-
-public abstract class ConfigurationBuilder {
-	public enum Domain {
-		EXPL, PRED
-	};
-
-	public enum Refinement {
-		FW_BIN_ITP, BW_BIN_ITP, SEQ_ITP, UNSAT_CORE
-	};
-
-	public enum Search {
-		BFS(ArgNodeComparators.combine(ArgNodeComparators.targetFirst(), ArgNodeComparators.bfs())), DFS(
-				ArgNodeComparators.combine(ArgNodeComparators.targetFirst(), ArgNodeComparators.dfs()));
-
-		public final ArgNodeComparator comparator;
-
-		private Search(final ArgNodeComparator comparator) {
-			this.comparator = comparator;
-		}
-
-	};
-
-	public enum PredSplit {
-		WHOLE(ExprSplitters.whole()), CONJUNCTS(ExprSplitters.conjuncts()), ATOMS(ExprSplitters.atoms());
-
-<<<<<<< HEAD
-		public final Function<Expr<BoolType>, Collection<Expr<BoolType>>> splitter;
-
-		private PredSplit(final Function<Expr<BoolType>, Collection<Expr<BoolType>>> splitter) {
-=======
-		public final ExprSplitter splitter;
-
-		private PredSplit(final ExprSplitter splitter) {
->>>>>>> f29be92a
-			this.splitter = splitter;
-		}
-	};
-
-	private Logger logger = NullLogger.getInstance();
-	private SolverFactory solverFactory = Z3SolverFactory.getInstace();
-	private Domain domain;
-	private Refinement refinement;
-	private Search search = Search.BFS;
-	private PredSplit predSplit = PredSplit.WHOLE;
-
-	protected ConfigurationBuilder(final Domain domain, final Refinement refinement) {
-		this.domain = domain;
-		this.refinement = refinement;
-	}
-
-	public Logger getLogger() {
-		return logger;
-	}
-
-	protected void setLogger(final Logger logger) {
-		this.logger = logger;
-	}
-
-	public SolverFactory getSolverFactory() {
-		return solverFactory;
-	}
-
-	protected void setSolverFactory(final SolverFactory solverFactory) {
-		this.solverFactory = solverFactory;
-	}
-
-	public Domain getDomain() {
-		return domain;
-	}
-
-	protected void setDomain(final Domain domain) {
-		this.domain = domain;
-	}
-
-	public Refinement getRefinement() {
-		return refinement;
-	}
-
-	protected void setRefinement(final Refinement refinement) {
-		this.refinement = refinement;
-	}
-
-	public Search getSearch() {
-		return search;
-	}
-
-	protected void setSearch(final Search search) {
-		this.search = search;
-	}
-
-	public PredSplit getPredSplit() {
-		return predSplit;
-	}
-
-	protected void setPredSplit(final PredSplit predSplit) {
-		this.predSplit = predSplit;
-	}
-
-}
+package hu.bme.mit.theta.frontend.benchmark;
+
+import hu.bme.mit.theta.analysis.algorithm.ArgNodeComparators;
+import hu.bme.mit.theta.analysis.algorithm.ArgNodeComparators.ArgNodeComparator;
+import hu.bme.mit.theta.analysis.pred.ExprSplitters;
+import hu.bme.mit.theta.analysis.pred.ExprSplitters.ExprSplitter;
+import hu.bme.mit.theta.common.logging.Logger;
+import hu.bme.mit.theta.common.logging.impl.NullLogger;
+import hu.bme.mit.theta.solver.SolverFactory;
+import hu.bme.mit.theta.solver.z3.Z3SolverFactory;
+
+public abstract class ConfigurationBuilder {
+	public enum Domain {
+		EXPL, PRED
+	};
+
+	public enum Refinement {
+		FW_BIN_ITP, BW_BIN_ITP, SEQ_ITP, UNSAT_CORE
+	};
+
+	public enum Search {
+		BFS(ArgNodeComparators.combine(ArgNodeComparators.targetFirst(), ArgNodeComparators.bfs())), DFS(
+				ArgNodeComparators.combine(ArgNodeComparators.targetFirst(), ArgNodeComparators.dfs()));
+
+		public final ArgNodeComparator comparator;
+
+		private Search(final ArgNodeComparator comparator) {
+			this.comparator = comparator;
+		}
+
+	};
+
+	public enum PredSplit {
+		WHOLE(ExprSplitters.whole()), CONJUNCTS(ExprSplitters.conjuncts()), ATOMS(ExprSplitters.atoms());
+
+		public final ExprSplitter splitter;
+
+		private PredSplit(final ExprSplitter splitter) {
+			this.splitter = splitter;
+		}
+	};
+
+	private Logger logger = NullLogger.getInstance();
+	private SolverFactory solverFactory = Z3SolverFactory.getInstace();
+	private Domain domain;
+	private Refinement refinement;
+	private Search search = Search.BFS;
+	private PredSplit predSplit = PredSplit.WHOLE;
+
+	protected ConfigurationBuilder(final Domain domain, final Refinement refinement) {
+		this.domain = domain;
+		this.refinement = refinement;
+	}
+
+	public Logger getLogger() {
+		return logger;
+	}
+
+	protected void setLogger(final Logger logger) {
+		this.logger = logger;
+	}
+
+	public SolverFactory getSolverFactory() {
+		return solverFactory;
+	}
+
+	protected void setSolverFactory(final SolverFactory solverFactory) {
+		this.solverFactory = solverFactory;
+	}
+
+	public Domain getDomain() {
+		return domain;
+	}
+
+	protected void setDomain(final Domain domain) {
+		this.domain = domain;
+	}
+
+	public Refinement getRefinement() {
+		return refinement;
+	}
+
+	protected void setRefinement(final Refinement refinement) {
+		this.refinement = refinement;
+	}
+
+	public Search getSearch() {
+		return search;
+	}
+
+	protected void setSearch(final Search search) {
+		this.search = search;
+	}
+
+	public PredSplit getPredSplit() {
+		return predSplit;
+	}
+
+	protected void setPredSplit(final PredSplit predSplit) {
+		this.predSplit = predSplit;
+	}
+
+}